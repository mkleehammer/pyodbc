// Permission is hereby granted, free of charge, to any person obtaining a copy of this software and associated
// documentation files (the "Software"), to deal in the Software without restriction, including without limitation the
// rights to use, copy, modify, merge, publish, distribute, sublicense, and/or sell copies of the Software, and to
// permit persons to whom the Software is furnished to do so.
//
// THE SOFTWARE IS PROVIDED "AS IS", WITHOUT WARRANTY OF ANY KIND, EXPRESS OR IMPLIED, INCLUDING BUT NOT LIMITED TO THE
// WARRANTIES OF MERCHANTABILITY, FITNESS FOR A PARTICULAR PURPOSE AND NONINFRINGEMENT. IN NO EVENT SHALL THE AUTHORS
// OR COPYRIGHT HOLDERS BE LIABLE FOR ANY CLAIM, DAMAGES OR OTHER LIABILITY, WHETHER IN AN ACTION OF CONTRACT, TORT OR
// OTHERWISE, ARISING FROM, OUT OF OR IN CONNECTION WITH THE SOFTWARE OR THE USE OR OTHER DEALINGS IN THE SOFTWARE.

#include "pyodbc.h"
#include "wrapper.h"
#include "textenc.h"
#include "pyodbcmodule.h"
#include "connection.h"
#include "cursor.h"
#include "row.h"
#include "errors.h"
#include "getdata.h"
#include "cnxninfo.h"
#include "params.h"
#include "dbspecific.h"
#include <datetime.h>

#include <time.h>
#include <stdarg.h>

static PyObject* MakeConnectionString(PyObject* existing, PyObject* parts);

PyObject* pModule = 0;

static char module_doc[] =
    "A database module for accessing databases via ODBC.\n"
    "\n"
    "This module conforms to the DB API 2.0 specification while providing\n"
    "non-standard convenience features.  Only standard Python data types are used\n"
    "so additional DLLs are not required.\n"
    "\n"
    "Static Variables:\n\n"
    "version\n"
    "  The module version string.  Official builds will have a version in the format\n"
    "  `major.minor.revision`, such as 2.1.7.  Beta versions will have -beta appended,\n"
    "  such as 2.1.8-beta03.  (This would be a build before the official 2.1.8 release.)\n"
    "  Some special test builds will have a test name (the git branch name) prepended,\n"
    "  such as fixissue90-2.1.8-beta03.\n"
    "\n"
    "apilevel\n"
    "  The string constant '2.0' indicating this module supports DB API level 2.0.\n"
    "\n"
    "lowercase\n"
    "  A Boolean that controls whether column names in result rows are lowercased.\n"
    "  This can be changed any time and affects queries executed after the change.\n"
    "  The default is False.  This can be useful when database columns have\n"
    "  inconsistent capitalization.\n"
    "\n"
    "pooling\n"
    "  A Boolean indicating whether connection pooling is enabled.  This is a\n"
    "  global (HENV) setting, so it can only be modified before the first\n"
    "  connection is made.  The default is True, which enables ODBC connection\n"
    "  pooling.\n"
    "\n"
    "threadsafety\n"
    "  The integer 1, indicating that threads may share the module but not\n"
    "  connections.  Note that connections and cursors may be used by different\n"
    "  threads, just not at the same time.\n"
    "\n"
    "qmark\n"
    "  The string constant 'qmark' to indicate parameters are identified using\n"
    "  question marks.";

PyObject* Error;
PyObject* Warning;
PyObject* InterfaceError;
PyObject* DatabaseError;
PyObject* InternalError;
PyObject* OperationalError;
PyObject* ProgrammingError;
PyObject* IntegrityError;
PyObject* DataError;
PyObject* NotSupportedError;

struct ExcInfo
{
    const char* szName;
    const char* szFullName;
    PyObject** ppexc;
    PyObject** ppexcParent;
    const char* szDoc;
};

#define MAKEEXCINFO(name, parent, doc) { #name, "pyodbc." #name, &name, &parent, doc }

static ExcInfo aExcInfos[] = {
    MAKEEXCINFO(Error, PyExc_Exception,
                "Exception that is the base class of all other error exceptions. You can use\n"
                "this to catch all errors with one single 'except' statement."),
    MAKEEXCINFO(Warning, PyExc_Exception,
                "Exception raised for important warnings like data truncations while inserting,\n"
                " etc."),
    MAKEEXCINFO(InterfaceError, Error,
                "Exception raised for errors that are related to the database interface rather\n"
                "than the database itself."),
    MAKEEXCINFO(DatabaseError, Error, "Exception raised for errors that are related to the database."),
    MAKEEXCINFO(DataError, DatabaseError,
                "Exception raised for errors that are due to problems with the processed data\n"
                "like division by zero, numeric value out of range, etc."),
    MAKEEXCINFO(OperationalError, DatabaseError,
                "Exception raised for errors that are related to the database's operation and\n"
                "not necessarily under the control of the programmer, e.g. an unexpected\n"
                "disconnect occurs, the data source name is not found, a transaction could not\n"
                "be processed, a memory allocation error occurred during processing, etc."),
    MAKEEXCINFO(IntegrityError, DatabaseError,
                "Exception raised when the relational integrity of the database is affected,\n"
                "e.g. a foreign key check fails."),
    MAKEEXCINFO(InternalError, DatabaseError,
                "Exception raised when the database encounters an internal error, e.g. the\n"
                "cursor is not valid anymore, the transaction is out of sync, etc."),
    MAKEEXCINFO(ProgrammingError, DatabaseError,
                "Exception raised for programming errors, e.g. table not found or already\n"
                "exists, syntax error in the SQL statement, wrong number of parameters\n"
                "specified, etc."),
    MAKEEXCINFO(NotSupportedError, DatabaseError,
                "Exception raised in case a method or database API was used which is not\n"
                "supported by the database, e.g. requesting a .rollback() on a connection that\n"
                "does not support transaction or has transactions turned off.")
};


bool UseNativeUUID()
{
    PyObject* o = PyObject_GetAttrString(pModule, "native_uuid");
    // If this fails for some reason, we'll assume false and allow the exception to pop up later.
    bool b = o && PyObject_IsTrue(o);
    Py_XDECREF(o);
    return b;
}

HENV henv = SQL_NULL_HANDLE;

Py_UNICODE chDecimal = '.';


PyObject* GetClassForThread(const char* szModule, const char* szClass)
{
    // Returns the given class, specific to the current thread's interpreter.  For performance
    // these are cached for each thread.
    //
    // This is for internal use only, so we'll cache using only the class name.  Make sure they
    // are unique.  (That is, don't try to import classes with the same name from two different
    // modules.)

    PyObject* dict = PyThreadState_GetDict();
    I(dict);
    if (dict == 0)
    {
        // I don't know why there wouldn't be thread state so I'm going to raise an exception
        // unless I find more info.
        return PyErr_Format(PyExc_Exception, "pyodbc: PyThreadState_GetDict returned NULL");
    }

    // Check the cache.  GetItemString returns a borrowed reference.
    PyObject* cls = PyDict_GetItemString(dict, szClass);
    if (cls)
    {
        Py_INCREF(cls);
        return cls;
    }

    // Import the class and cache it.  GetAttrString returns a new reference.
    PyObject* mod = PyImport_ImportModule(szModule);
    if (!mod)
        return 0;

    cls = PyObject_GetAttrString(mod, szClass);
    Py_DECREF(mod);
    if (!cls)
        return 0;

    // SetItemString increments the refcount (not documented)
    PyDict_SetItemString(dict, szClass, cls);

    return cls;
}

bool IsInstanceForThread(PyObject* param, const char* szModule, const char* szClass, PyObject** pcls)
{
    // Like PyObject_IsInstance but compares against a class specific to the current thread's
    // interpreter, for proper subinterpreter support.  Uses GetClassForThread.
    //
    // If `param` is an instance of the given class, true is returned and a new reference to
    // the class, specific to the current thread, is returned via pcls.  The caller is
    // responsible for decrementing the class.
    //
    // If `param` is not an instance, true is still returned (!) but *pcls will be zero.
    //
    // False is only returned when an exception has been raised.  (That is, the return value is
    // not used to indicate whether the instance check matched or not.)

    if (param == 0)
    {
        *pcls = 0;
        return true;
    }

    PyObject* cls = GetClassForThread(szModule, szClass);
    if (!cls)
    {
        *pcls = 0;
        return false;
    }

    int n = PyObject_IsInstance(param, cls);
    // (The checks below can be compressed into just a few lines, but I was concerned it
    //  wouldn't be clear.)

    if (n == 1)
    {
        // We have a match.
        *pcls = cls;
        return true;
    }

    Py_DECREF(cls);
    *pcls = 0;

    if (n == 0)
    {
        // No exception, but not a match.
        return true;
    }

    // n == -1; an exception occurred
    return false;
}


// Initialize the global decimal character and thousands separator character, used when parsing decimal
// objects.
//
static void init_locale_info()
{
    Object module(PyImport_ImportModule("locale"));
    if (!module)
    {
        PyErr_Clear();
        return;
    }

    Object ldict(PyObject_CallMethod(module, "localeconv", 0));
    if (!ldict)
    {
        PyErr_Clear();
        return;
    }

    PyObject* value = PyDict_GetItemString(ldict, "decimal_point");
    if (value)
    {
        if (PyBytes_Check(value) && PyBytes_Size(value) == 1)
            chDecimal = (Py_UNICODE)PyBytes_AS_STRING(value)[0];
        if (PyUnicode_Check(value) && PyUnicode_GET_SIZE(value) == 1)
            chDecimal = PyUnicode_AS_UNICODE(value)[0];
    }
}


static bool import_types()
{
    // Note: We can only import types from C extensions since they are shared among all
    // interpreters.  Other classes are imported per-thread via GetClassForThread.

    // In Python 2.5 final, PyDateTime_IMPORT no longer works unless the datetime module was previously
    // imported (among other problems).

    PyObject* pdt = PyImport_ImportModule("datetime");

    if (!pdt)
        return false;

    PyDateTime_IMPORT;

    Cursor_init();
    if (!CnxnInfo_init())
        return false;
    GetData_init();
    if (!Params_init())
        return false;

    return true;
}


static bool AllocateEnv()
{
    PyObject* pooling = PyObject_GetAttrString(pModule, "pooling");
    bool bPooling = pooling == Py_True;
    Py_DECREF(pooling);

    if (bPooling)
    {
        if (!SQL_SUCCEEDED(SQLSetEnvAttr(SQL_NULL_HANDLE, SQL_ATTR_CONNECTION_POOLING, (SQLPOINTER)SQL_CP_ONE_PER_HENV, sizeof(int))))
        {
            PyErr_SetString(PyExc_RuntimeError, "Unable to set SQL_ATTR_CONNECTION_POOLING attribute.");
            return false;
        }
    }

    if (!SQL_SUCCEEDED(SQLAllocHandle(SQL_HANDLE_ENV, SQL_NULL_HANDLE, &henv)))
    {
        PyErr_SetString(PyExc_RuntimeError, "Can't initialize module pyodbc.  SQLAllocEnv failed.");
        return false;
    }

    if (!SQL_SUCCEEDED(SQLSetEnvAttr(henv, SQL_ATTR_ODBC_VERSION, (SQLPOINTER)SQL_OV_ODBC3, sizeof(int))))
    {
        PyErr_SetString(PyExc_RuntimeError, "Unable to set SQL_ATTR_ODBC_VERSION attribute.");
        return false;
    }

    return true;
}

static bool CheckAttrsVal(PyObject *val, bool allowSeq)
{
    if (IntOrLong_Check(val)
#if PY_MAJOR_VERSION < 3
     || PyBuffer_Check(val)
#endif
#if PY_VERSION_HEX >= 0x02060000
     || PyByteArray_Check(val)
#endif
     || PyBytes_Check(val)
     || PyUnicode_Check(val))
        return true;
    printf("CheckAttrsVal - sequence\n");
    if (allowSeq && PySequence_Check(val))
    {
        Py_ssize_t len = PySequence_Size(val);
        for (Py_ssize_t i = 0; i < len; i++)
        {
            Object v(PySequence_GetItem(val, i));
            if (!CheckAttrsVal(v, false))
                return false;
        }
        return true;
    }
    return (bool)PyErr_Format(PyExc_TypeError, "Attribute dictionary attrs must be"
        " integers, buffers, bytes, %s", allowSeq ? "strings, or sequences" : "or strings");
}

static PyObject* _CheckAttrsDict(PyObject* attrs)
{
    // The attrs_before dictionary must be keys to integer values.  If valid and non-empty,
    // increment the reference count and return the pointer to indicate the calling code should
    // keep it.  If empty, just return zero which indicates to the calling code it should not
    // keep the value.  If an error occurs, set an error.  The calling code must look for this
    // in the zero case.

    // We already know this is a dictionary.

    if (PyDict_Size(attrs) == 0)
        return 0;

    Py_ssize_t pos = 0;
    PyObject* key = 0;
    PyObject* value = 0;
    while (PyDict_Next(attrs, &pos, &key, &value))
    {
        if (!IntOrLong_Check(key))
            return PyErr_Format(PyExc_TypeError, "Attribute dictionary keys must be integers");

        if (!CheckAttrsVal(value, true))
            return 0;
    }
    Py_INCREF(attrs);
    return attrs;
}


// Map DB API recommended keywords to ODBC keywords.

struct keywordmap
{
    const char* oldname;
    const char* newname;
    PyObject* newnameObject;    // PyString object version of newname, created as needed.
};

static keywordmap keywordmaps[] =
{
    { "user",     "uid",    0 },
    { "password", "pwd",    0 },
    { "host",     "server", 0 },
};


static PyObject* mod_connect(PyObject* self, PyObject* args, PyObject* kwargs)
{
    UNUSED(self);

    Object pConnectString;
    int fAutoCommit = 0;
    int fAnsi = 0;              // force ansi
    int fReadOnly = 0;
    long timeout = 0;
    Object encoding;

    Object attrs_before; // Optional connect attrs set before connecting

    Py_ssize_t size = args ? PyTuple_Size(args) : 0;

    if (size > 1)
    {
        PyErr_SetString(PyExc_TypeError, "function takes at most 1 non-keyword argument");
        return 0;
    }

    if (size == 1)
    {
        if (!PyString_Check(PyTuple_GET_ITEM(args, 0)) && !PyUnicode_Check(PyTuple_GET_ITEM(args, 0)))
            return PyErr_Format(PyExc_TypeError, "argument 1 must be a string or unicode object");

        pConnectString.Attach(PyUnicode_FromObject(PyTuple_GetItem(args, 0)));
        if (!pConnectString.IsValid())
            return 0;
    }

    if (kwargs && PyDict_Size(kwargs) > 0)
    {
        Object partsdict(PyDict_New());
        if (!partsdict.IsValid())
            return 0;

        Py_ssize_t pos = 0;
        PyObject* key = 0;
        PyObject* value = 0;

        Object okey; // in case we need to allocate a new key

        while (PyDict_Next(kwargs, &pos, &key, &value))
        {
            if (!Text_Check(key))
                return PyErr_Format(PyExc_TypeError, "Dictionary keys passed to connect must be strings");

            // // Note: key and value are *borrowed*.
            //
            // // Check for the two non-connection string keywords we accept.  (If we get many more of these, create something
            // // table driven.  Are we sure there isn't a Python function to parse keywords but leave those it doesn't know?)
            // const char* szKey = PyString_AsString(key);

            if (Text_EqualsI(key, "autocommit"))
            {
                fAutoCommit = PyObject_IsTrue(value);
                continue;
            }
            if (Text_EqualsI(key, "ansi"))
            {
                fAnsi = PyObject_IsTrue(value);
                continue;
            }
            if (Text_EqualsI(key, "timeout"))
            {
                timeout = PyInt_AsLong(value);
                if (PyErr_Occurred())
                    return 0;
                continue;
            }
            if (Text_EqualsI(key, "readonly"))
            {
                fReadOnly = PyObject_IsTrue(value);
                continue;
            }
            if (Text_EqualsI(key, "attrs_before") && PyDict_Check(value))
            {
                attrs_before = _CheckAttrsDict(value);
                if (PyErr_Occurred())
                    return 0;
                continue;
            }
            if (Text_EqualsI(key, "encoding"))
            {
#if PY_MAJOR_VERSION < 3
                if (!PyString_Check(value) && !PyUnicode_Check(value))
                    return PyErr_Format(PyExc_TypeError, "encoding must be a string or unicode object");
#else
                if (!PyUnicode_Check(value))
                    return PyErr_Format(PyExc_TypeError, "encoding must be a string");
#endif
                encoding = value;
                continue;
            }

            // Map DB API recommended names to ODBC names (e.g. user --> uid).

            for (size_t i = 0; i < _countof(keywordmaps); i++)
            {
                if (Text_EqualsI(key, keywordmaps[i].oldname))
                {
                    if (keywordmaps[i].newnameObject == 0)
                    {
                        keywordmaps[i].newnameObject = PyString_FromString(keywordmaps[i].newname);
                        if (keywordmaps[i].newnameObject == 0)
                            return 0;
                    }

                    key = keywordmaps[i].newnameObject;
                    break;
                }
            }

            PyObject* str = PyObject_Str(value); // convert if necessary
            if (!str)
                return 0;

            if (PyDict_SetItem(partsdict.Get(), key, str) == -1)
            {
                Py_XDECREF(str);
                return 0;
            }

            Py_XDECREF(str);
        }

        if (PyDict_Size(partsdict.Get()))
            pConnectString.Attach(MakeConnectionString(pConnectString.Get(), partsdict));
    }

    if (!pConnectString.IsValid())
        return PyErr_Format(PyExc_TypeError, "no connection information was passed");

    if (henv == SQL_NULL_HANDLE)
    {
        if (!AllocateEnv())
            return 0;
    }

    return (PyObject*)Connection_New(pConnectString.Get(), fAutoCommit != 0, fAnsi != 0, timeout,
                                     fReadOnly != 0, attrs_before.Detach(), encoding);
}


static PyObject* mod_drivers(PyObject* self)
{
    UNUSED(self);

    if (henv == SQL_NULL_HANDLE && !AllocateEnv())
        return 0;

    Object result(PyList_New(0));
    if (!result)
        return 0;

    SQLCHAR szDriverDesc[500];
    SWORD cbDriverDesc;
    SWORD cbAttrs;

    SQLRETURN ret;
    SQLUSMALLINT nDirection = SQL_FETCH_FIRST;

    for (;;)
    {
        Py_BEGIN_ALLOW_THREADS
        ret = SQLDrivers(henv, nDirection, szDriverDesc, _countof(szDriverDesc), &cbDriverDesc, 0, 0, &cbAttrs);
        Py_END_ALLOW_THREADS

        if (!SQL_SUCCEEDED(ret))
            break;

        // REVIEW: This is another reason why we really need a factory that we can use.  At this
        // point we don't have a global text encoding that we can assume for this.  Somehow it
        // seems to be working to use UTF-8, even on Windows.
        Object name(PyString_FromString((const char*)szDriverDesc));
        if (!name)
            return 0;

        if (PyList_Append(result, name.Get()) != 0)
            return 0;
        name.Detach();

        nDirection = SQL_FETCH_NEXT;
    }

    if (ret != SQL_NO_DATA)
    {
        Py_DECREF(result);
        return RaiseErrorFromHandle(0, "SQLDrivers", SQL_NULL_HANDLE, SQL_NULL_HANDLE);
    }

    return result.Detach();
}


static PyObject* mod_datasources(PyObject* self)
{
    UNUSED(self);

    if (henv == SQL_NULL_HANDLE && !AllocateEnv())
        return 0;

    PyObject* result = PyDict_New();
    if (!result)
        return 0;

    SQLCHAR szDSN[SQL_MAX_DSN_LENGTH];
    SWORD cbDSN;
    SQLCHAR szDesc[200];
    SWORD cbDesc;

    SQLUSMALLINT nDirection = SQL_FETCH_FIRST;

    SQLRETURN ret;

    for (;;)
    {
        Py_BEGIN_ALLOW_THREADS
        ret = SQLDataSources(henv, nDirection, szDSN,  _countof(szDSN),  &cbDSN, szDesc, _countof(szDesc), &cbDesc);
        Py_END_ALLOW_THREADS
        if (!SQL_SUCCEEDED(ret))
            break;

        PyDict_SetItemString(result, (const char*)szDSN, PyString_FromString((const char*)szDesc));
        nDirection = SQL_FETCH_NEXT;
    }

    if (ret != SQL_NO_DATA)
    {
        Py_DECREF(result);
        return RaiseErrorFromHandle(0, "SQLDataSources", SQL_NULL_HANDLE, SQL_NULL_HANDLE);
    }

    return result;
}


static PyObject* mod_timefromticks(PyObject* self, PyObject* args)
{
    UNUSED(self);

    PyObject* num;
    if (!PyArg_ParseTuple(args, "O", &num))
        return 0;

    if (!PyNumber_Check(num))
        return PyErr_Format(PyExc_TypeError, "TimeFromTicks requires a number.");

    Object l(PyNumber_Long(num));
    if (!l)
        return 0;

    time_t t = PyLong_AsLong(num);
    struct tm* fields = localtime(&t);

    return PyTime_FromTime(fields->tm_hour, fields->tm_min, fields->tm_sec, 0);
}


static PyObject* mod_datefromticks(PyObject* self, PyObject* args)
{
    UNUSED(self);
    return PyDate_FromTimestamp(args);
}


static PyObject* mod_timestampfromticks(PyObject* self, PyObject* args)
{
    UNUSED(self);
    return PyDateTime_FromTimestamp(args);
}

static PyObject* mod_setdecimalsep(PyObject* self, PyObject* args)
{
    UNUSED(self);
    if (!PyString_Check(PyTuple_GET_ITEM(args, 0)) && !PyUnicode_Check(PyTuple_GET_ITEM(args, 0)))
        return PyErr_Format(PyExc_TypeError, "argument 1 must be a string or unicode object");

    PyObject* value = PyUnicode_FromObject(PyTuple_GetItem(args, 0));
    if (value)
    {
        if (PyBytes_Check(value) && PyBytes_Size(value) == 1)
            chDecimal = (Py_UNICODE)PyBytes_AS_STRING(value)[0];
        if (PyUnicode_Check(value) && PyUnicode_GET_SIZE(value) == 1)
            chDecimal = PyUnicode_AS_UNICODE(value)[0];
    }
    Py_RETURN_NONE;
}

static PyObject* mod_getdecimalsep(PyObject* self)
{
    UNUSED(self);
    return PyUnicode_FromUnicode(&chDecimal, 1);
}

static char connect_doc[] =
    "connect(str, autocommit=False, ansi=False, timeout=0, **kwargs) --> Connection\n"
    "\n"
    "Accepts an ODBC connection string and returns a new Connection object.\n"
    "\n"
    "The connection string will be passed to SQLDriverConnect, so a DSN connection\n"
    "can be created using:\n"
    "\n"
    "  cnxn = pyodbc.connect('DSN=DataSourceName;UID=user;PWD=password')\n"
    "\n"
    "To connect without requiring a DSN, specify the driver and connection\n"
    "information:\n"
    "\n"
    "  DRIVER={SQL Server};SERVER=localhost;DATABASE=testdb;UID=user;PWD=password\n"
    "\n"
    "Note the use of braces when a value contains spaces.  Refer to SQLDriverConnect\n"
    "documentation or the documentation of your ODBC driver for details.\n"
    "\n"
    "The connection string can be passed as the string `str`, as a list of keywords,\n"
    "or a combination of the two.  Any keywords except autocommit, ansi, and timeout\n"
    "(see below) are simply added to the connection string.\n"
    "\n"
    "  connect('server=localhost;user=me')\n"
    "  connect(server='localhost', user='me')\n"
    "  connect('server=localhost', user='me')\n"
    "\n"
    "The DB API recommends the keywords 'user', 'password', and 'host', but these\n"
    "are not valid ODBC keywords, so these will be converted to 'uid', 'pwd', and\n"
    "'server'.\n"
    "\n"
    "Special Keywords\n"
    "\n"
    "The following specal keywords are processed by pyodbc and are not added to the\n"
    "connection string.  (If you must use these in your connection string, pass them\n"
    "as a string, not as keywords.)\n"
    "\n"
    "  autocommit\n"
    "    If False or zero, the default, transactions are created automatically as\n"
    "    defined in the DB API 2.  If True or non-zero, the connection is put into\n"
    "    ODBC autocommit mode and statements are committed automatically.\n"
    "   \n"
    "  ansi\n"
    "    By default, pyodbc first attempts to connect using the Unicode version of\n"
    "    SQLDriverConnectW.  If the driver returns IM001 indicating it does not\n"
    "    support the Unicode version, the ANSI version is tried.  Any other SQLSTATE\n"
    "    is turned into an exception.  Setting ansi to true skips the Unicode\n"
    "    attempt and only connects using the ANSI version.  This is useful for\n"
    "    drivers that return the wrong SQLSTATE (or if pyodbc is out of date and\n"
    "    should support other SQLSTATEs).\n"
    "   \n"
    "  timeout\n"
    "    An integer login timeout in seconds, used to set the SQL_ATTR_LOGIN_TIMEOUT\n"
    "    attribute of the connection.  The default is 0 which means the database's\n"
    "    default timeout, if any, is used.\n";

static char timefromticks_doc[] =
    "TimeFromTicks(ticks) --> datetime.time\n"
    "\n"
    "Returns a time object initialized from the given ticks value (number of seconds\n"
    "since the epoch; see the documentation of the standard Python time module for\n"
    "details).";

static char datefromticks_doc[] =
    "DateFromTicks(ticks) --> datetime.date\n"  \
    "\n"                                                                \
    "Returns a date object initialized from the given ticks value (number of seconds\n" \
    "since the epoch; see the documentation of the standard Python time module for\n" \
    "details).";

static char timestampfromticks_doc[] =
    "TimestampFromTicks(ticks) --> datetime.datetime\n"  \
    "\n"                                                                \
    "Returns a datetime object initialized from the given ticks value (number of\n" \
    "seconds since the epoch; see the documentation of the standard Python time\n" \
    "module for details";

static char drivers_doc[] =
    "drivers() --> [ DriverName1, DriverName2 ... DriverNameN ]\n" \
    "\n" \
    "Returns a list of installed drivers.";

static char datasources_doc[] =
    "dataSources() --> { DSN : Description }\n" \
    "\n" \
    "Returns a dictionary mapping available DSNs to their descriptions.";

static char setdecimalsep_doc[] =
    "setDecimalSeparator(string) -> None\n" \
    "\n" \
    "Sets the decimal separator character used when parsing NUMERIC from the database.";

static char getdecimalsep_doc[] =
    "getDecimalSeparator() -> string\n" \
    "\n" \
    "Gets the decimal separator character used when parsing NUMERIC from the database.";


#ifdef PYODBC_LEAK_CHECK
static PyObject* mod_leakcheck(PyObject* self, PyObject* args)
{
    UNUSED(self, args);
    pyodbc_leak_check();
    Py_RETURN_NONE;
}
#endif


static PyMethodDef pyodbc_methods[] =
{
    { "connect",            (PyCFunction)mod_connect,            METH_VARARGS|METH_KEYWORDS, connect_doc },
    { "TimeFromTicks",      (PyCFunction)mod_timefromticks,      METH_VARARGS,               timefromticks_doc },
    { "DateFromTicks",      (PyCFunction)mod_datefromticks,      METH_VARARGS,               datefromticks_doc },
    { "setDecimalSeparator", (PyCFunction)mod_setdecimalsep,      METH_VARARGS,               setdecimalsep_doc },
    { "getDecimalSeparator", (PyCFunction)mod_getdecimalsep,      METH_NOARGS,               getdecimalsep_doc },
    { "TimestampFromTicks", (PyCFunction)mod_timestampfromticks, METH_VARARGS,               timestampfromticks_doc },
    { "drivers",            (PyCFunction)mod_drivers,            METH_NOARGS,                drivers_doc },
    { "dataSources",        (PyCFunction)mod_datasources,        METH_NOARGS,                datasources_doc },

#ifdef PYODBC_LEAK_CHECK
    { "leakcheck", (PyCFunction)mod_leakcheck, METH_NOARGS, 0 },
#endif

    { 0, 0, 0, 0 }
};


static void ErrorInit()
{
    // Called during startup to initialize any variables that will be freed by ErrorCleanup.

    Error = 0;
    Warning = 0;
    InterfaceError = 0;
    DatabaseError = 0;
    InternalError = 0;
    OperationalError = 0;
    ProgrammingError = 0;
    IntegrityError = 0;
    DataError = 0;
    NotSupportedError = 0;
}


static void ErrorCleanup()
{
    // Called when an error occurs during initialization to release any objects we may have accessed.  Make sure each
    // item released was initialized to zero.  (Static objects are -- non-statics should be initialized in ErrorInit.)

    Py_XDECREF(Error);
    Py_XDECREF(Warning);
    Py_XDECREF(InterfaceError);
    Py_XDECREF(DatabaseError);
    Py_XDECREF(InternalError);
    Py_XDECREF(OperationalError);
    Py_XDECREF(ProgrammingError);
    Py_XDECREF(IntegrityError);
    Py_XDECREF(DataError);
    Py_XDECREF(NotSupportedError);
}

struct ConstantDef
{
    const char* szName;
    int value;
};

#define MAKECONST(v) { #v, v }

static const ConstantDef aConstants[] = {
    MAKECONST(SQL_WMETADATA),
    MAKECONST(SQL_UNKNOWN_TYPE),
    MAKECONST(SQL_CHAR),
    MAKECONST(SQL_VARCHAR),
    MAKECONST(SQL_LONGVARCHAR),
    MAKECONST(SQL_WCHAR),
    MAKECONST(SQL_WVARCHAR),
    MAKECONST(SQL_WLONGVARCHAR),
    MAKECONST(SQL_DECIMAL),
    MAKECONST(SQL_NUMERIC),
    MAKECONST(SQL_SMALLINT),
    MAKECONST(SQL_INTEGER),
    MAKECONST(SQL_REAL),
    MAKECONST(SQL_FLOAT),
    MAKECONST(SQL_DOUBLE),
    MAKECONST(SQL_BIT),
    MAKECONST(SQL_TINYINT),
    MAKECONST(SQL_BIGINT),
    MAKECONST(SQL_BINARY),
    MAKECONST(SQL_VARBINARY),
    MAKECONST(SQL_LONGVARBINARY),
    MAKECONST(SQL_TYPE_DATE),
    MAKECONST(SQL_TYPE_TIME),
    MAKECONST(SQL_TYPE_TIMESTAMP),
    MAKECONST(SQL_SS_TIME2),
    MAKECONST(SQL_SS_XML),
    MAKECONST(SQL_INTERVAL_MONTH),
    MAKECONST(SQL_INTERVAL_YEAR),
    MAKECONST(SQL_INTERVAL_YEAR_TO_MONTH),
    MAKECONST(SQL_INTERVAL_DAY),
    MAKECONST(SQL_INTERVAL_HOUR),
    MAKECONST(SQL_INTERVAL_MINUTE),
    MAKECONST(SQL_INTERVAL_SECOND),
    MAKECONST(SQL_INTERVAL_DAY_TO_HOUR),
    MAKECONST(SQL_INTERVAL_DAY_TO_MINUTE),
    MAKECONST(SQL_INTERVAL_DAY_TO_SECOND),
    MAKECONST(SQL_INTERVAL_HOUR_TO_MINUTE),
    MAKECONST(SQL_INTERVAL_HOUR_TO_SECOND),
    MAKECONST(SQL_INTERVAL_MINUTE_TO_SECOND),
    MAKECONST(SQL_GUID),
    MAKECONST(SQL_NULLABLE),
    MAKECONST(SQL_NO_NULLS),
    MAKECONST(SQL_NULLABLE_UNKNOWN),
    // MAKECONST(SQL_INDEX_BTREE),
    // MAKECONST(SQL_INDEX_CLUSTERED),
    // MAKECONST(SQL_INDEX_CONTENT),
    // MAKECONST(SQL_INDEX_HASHED),
    // MAKECONST(SQL_INDEX_OTHER),
    MAKECONST(SQL_SCOPE_CURROW),
    MAKECONST(SQL_SCOPE_TRANSACTION),
    MAKECONST(SQL_SCOPE_SESSION),
    MAKECONST(SQL_PC_UNKNOWN),
    MAKECONST(SQL_PC_NOT_PSEUDO),
    MAKECONST(SQL_PC_PSEUDO),

    // SQLGetInfo
    MAKECONST(SQL_ACCESSIBLE_PROCEDURES),
    MAKECONST(SQL_ACCESSIBLE_TABLES),
    MAKECONST(SQL_ACTIVE_ENVIRONMENTS),
    MAKECONST(SQL_AGGREGATE_FUNCTIONS),
    MAKECONST(SQL_ALTER_DOMAIN),
    MAKECONST(SQL_ALTER_TABLE),
    MAKECONST(SQL_ASYNC_MODE),
    MAKECONST(SQL_BATCH_ROW_COUNT),
    MAKECONST(SQL_BATCH_SUPPORT),
    MAKECONST(SQL_BOOKMARK_PERSISTENCE),
    MAKECONST(SQL_CATALOG_LOCATION),
    MAKECONST(SQL_CATALOG_NAME),
    MAKECONST(SQL_CATALOG_NAME_SEPARATOR),
    MAKECONST(SQL_CATALOG_TERM),
    MAKECONST(SQL_CATALOG_USAGE),
    MAKECONST(SQL_COLLATION_SEQ),
    MAKECONST(SQL_COLUMN_ALIAS),
    MAKECONST(SQL_CONCAT_NULL_BEHAVIOR),
    MAKECONST(SQL_CONVERT_VARCHAR),
    MAKECONST(SQL_CORRELATION_NAME),
    MAKECONST(SQL_CREATE_ASSERTION),
    MAKECONST(SQL_CREATE_CHARACTER_SET),
    MAKECONST(SQL_CREATE_COLLATION),
    MAKECONST(SQL_CREATE_DOMAIN),
    MAKECONST(SQL_CREATE_SCHEMA),
    MAKECONST(SQL_CREATE_TABLE),
    MAKECONST(SQL_CREATE_TRANSLATION),
    MAKECONST(SQL_CREATE_VIEW),
    MAKECONST(SQL_CURSOR_COMMIT_BEHAVIOR),
    MAKECONST(SQL_CURSOR_ROLLBACK_BEHAVIOR),
    // MAKECONST(SQL_CURSOR_ROLLBACK_SQL_CURSOR_SENSITIVITY),
    MAKECONST(SQL_DATABASE_NAME),
    MAKECONST(SQL_DATA_SOURCE_NAME),
    MAKECONST(SQL_DATA_SOURCE_READ_ONLY),
    MAKECONST(SQL_DATETIME_LITERALS),
    MAKECONST(SQL_DBMS_NAME),
    MAKECONST(SQL_DBMS_VER),
    MAKECONST(SQL_DDL_INDEX),
    MAKECONST(SQL_DEFAULT_TXN_ISOLATION),
    MAKECONST(SQL_DESCRIBE_PARAMETER),
    MAKECONST(SQL_DM_VER),
    MAKECONST(SQL_DRIVER_HDESC),
    MAKECONST(SQL_DRIVER_HENV),
    MAKECONST(SQL_DRIVER_HLIB),
    MAKECONST(SQL_DRIVER_HSTMT),
    MAKECONST(SQL_DRIVER_NAME),
    MAKECONST(SQL_DRIVER_ODBC_VER),
    MAKECONST(SQL_DRIVER_VER),
    MAKECONST(SQL_DROP_ASSERTION),
    MAKECONST(SQL_DROP_CHARACTER_SET),
    MAKECONST(SQL_DROP_COLLATION),
    MAKECONST(SQL_DROP_DOMAIN),
    MAKECONST(SQL_DROP_SCHEMA),
    MAKECONST(SQL_DROP_TABLE),
    MAKECONST(SQL_DROP_TRANSLATION),
    MAKECONST(SQL_DROP_VIEW),
    MAKECONST(SQL_DYNAMIC_CURSOR_ATTRIBUTES1),
    MAKECONST(SQL_DYNAMIC_CURSOR_ATTRIBUTES2),
    MAKECONST(SQL_EXPRESSIONS_IN_ORDERBY),
    MAKECONST(SQL_FILE_USAGE),
    MAKECONST(SQL_FORWARD_ONLY_CURSOR_ATTRIBUTES1),
    MAKECONST(SQL_FORWARD_ONLY_CURSOR_ATTRIBUTES2),
    MAKECONST(SQL_GETDATA_EXTENSIONS),
    MAKECONST(SQL_GROUP_BY),
    MAKECONST(SQL_IDENTIFIER_CASE),
    MAKECONST(SQL_IDENTIFIER_QUOTE_CHAR),
    MAKECONST(SQL_INDEX_KEYWORDS),
    MAKECONST(SQL_INFO_SCHEMA_VIEWS),
    MAKECONST(SQL_INSERT_STATEMENT),
    MAKECONST(SQL_INTEGRITY),
    MAKECONST(SQL_KEYSET_CURSOR_ATTRIBUTES1),
    MAKECONST(SQL_KEYSET_CURSOR_ATTRIBUTES2),
    MAKECONST(SQL_KEYWORDS),
    MAKECONST(SQL_LIKE_ESCAPE_CLAUSE),
    MAKECONST(SQL_MAX_ASYNC_CONCURRENT_STATEMENTS),
    MAKECONST(SQL_MAX_BINARY_LITERAL_LEN),
    MAKECONST(SQL_MAX_CATALOG_NAME_LEN),
    MAKECONST(SQL_MAX_CHAR_LITERAL_LEN),
    MAKECONST(SQL_MAX_COLUMNS_IN_GROUP_BY),
    MAKECONST(SQL_MAX_COLUMNS_IN_INDEX),
    MAKECONST(SQL_MAX_COLUMNS_IN_ORDER_BY),
    MAKECONST(SQL_MAX_COLUMNS_IN_SELECT),
    MAKECONST(SQL_MAX_COLUMNS_IN_TABLE),
    MAKECONST(SQL_MAX_COLUMN_NAME_LEN),
    MAKECONST(SQL_MAX_CONCURRENT_ACTIVITIES),
    MAKECONST(SQL_MAX_CURSOR_NAME_LEN),
    MAKECONST(SQL_MAX_DRIVER_CONNECTIONS),
    MAKECONST(SQL_MAX_IDENTIFIER_LEN),
    MAKECONST(SQL_MAX_INDEX_SIZE),
    MAKECONST(SQL_MAX_PROCEDURE_NAME_LEN),
    MAKECONST(SQL_MAX_ROW_SIZE),
    MAKECONST(SQL_MAX_ROW_SIZE_INCLUDES_LONG),
    MAKECONST(SQL_MAX_SCHEMA_NAME_LEN),
    MAKECONST(SQL_MAX_STATEMENT_LEN),
    MAKECONST(SQL_MAX_TABLES_IN_SELECT),
    MAKECONST(SQL_MAX_TABLE_NAME_LEN),
    MAKECONST(SQL_MAX_USER_NAME_LEN),
    MAKECONST(SQL_MULTIPLE_ACTIVE_TXN),
    MAKECONST(SQL_MULT_RESULT_SETS),
    MAKECONST(SQL_NEED_LONG_DATA_LEN),
    MAKECONST(SQL_NON_NULLABLE_COLUMNS),
    MAKECONST(SQL_NULL_COLLATION),
    MAKECONST(SQL_NUMERIC_FUNCTIONS),
    MAKECONST(SQL_ODBC_INTERFACE_CONFORMANCE),
    MAKECONST(SQL_ODBC_VER),
    MAKECONST(SQL_OJ_CAPABILITIES),
    MAKECONST(SQL_ORDER_BY_COLUMNS_IN_SELECT),
    MAKECONST(SQL_PARAM_ARRAY_ROW_COUNTS),
    MAKECONST(SQL_PARAM_ARRAY_SELECTS),
    MAKECONST(SQL_PARAM_TYPE_UNKNOWN),
    MAKECONST(SQL_PARAM_INPUT),
    MAKECONST(SQL_PARAM_INPUT_OUTPUT),
    MAKECONST(SQL_PARAM_OUTPUT),
    MAKECONST(SQL_RETURN_VALUE),
    MAKECONST(SQL_RESULT_COL),
    MAKECONST(SQL_PROCEDURES),
    MAKECONST(SQL_PROCEDURE_TERM),
    MAKECONST(SQL_QUOTED_IDENTIFIER_CASE),
    MAKECONST(SQL_ROW_UPDATES),
    MAKECONST(SQL_SCHEMA_TERM),
    MAKECONST(SQL_SCHEMA_USAGE),
    MAKECONST(SQL_SCROLL_OPTIONS),
    MAKECONST(SQL_SEARCH_PATTERN_ESCAPE),
    MAKECONST(SQL_SERVER_NAME),
    MAKECONST(SQL_SPECIAL_CHARACTERS),
    MAKECONST(SQL_SQL92_DATETIME_FUNCTIONS),
    MAKECONST(SQL_SQL92_FOREIGN_KEY_DELETE_RULE),
    MAKECONST(SQL_SQL92_FOREIGN_KEY_UPDATE_RULE),
    MAKECONST(SQL_SQL92_GRANT),
    MAKECONST(SQL_SQL92_NUMERIC_VALUE_FUNCTIONS),
    MAKECONST(SQL_SQL92_PREDICATES),
    MAKECONST(SQL_SQL92_RELATIONAL_JOIN_OPERATORS),
    MAKECONST(SQL_SQL92_REVOKE),
    MAKECONST(SQL_SQL92_ROW_VALUE_CONSTRUCTOR),
    MAKECONST(SQL_SQL92_STRING_FUNCTIONS),
    MAKECONST(SQL_SQL92_VALUE_EXPRESSIONS),
    MAKECONST(SQL_SQL_CONFORMANCE),
    MAKECONST(SQL_STANDARD_CLI_CONFORMANCE),
    MAKECONST(SQL_STATIC_CURSOR_ATTRIBUTES1),
    MAKECONST(SQL_STATIC_CURSOR_ATTRIBUTES2),
    MAKECONST(SQL_STRING_FUNCTIONS),
    MAKECONST(SQL_SUBQUERIES),
    MAKECONST(SQL_SYSTEM_FUNCTIONS),
    MAKECONST(SQL_TABLE_TERM),
    MAKECONST(SQL_TIMEDATE_ADD_INTERVALS),
    MAKECONST(SQL_TIMEDATE_DIFF_INTERVALS),
    MAKECONST(SQL_TIMEDATE_FUNCTIONS),
    MAKECONST(SQL_TXN_CAPABLE),
    MAKECONST(SQL_TXN_ISOLATION_OPTION),
    MAKECONST(SQL_UNION),
    MAKECONST(SQL_USER_NAME),
    MAKECONST(SQL_XOPEN_CLI_YEAR),

<<<<<<< HEAD
    // Connection Attributes
    MAKECONST(SQL_ACCESS_MODE), MAKECONST(SQL_ATTR_ACCESS_MODE),
    MAKECONST(SQL_AUTOCOMMIT), MAKECONST(SQL_ATTR_AUTOCOMMIT),
    MAKECONST(SQL_LOGIN_TIMEOUT), MAKECONST(SQL_ATTR_LOGIN_TIMEOUT),
    MAKECONST(SQL_OPT_TRACE), MAKECONST(SQL_ATTR_TRACE),
    MAKECONST(SQL_OPT_TRACEFILE), MAKECONST(SQL_ATTR_TRACEFILE),
    MAKECONST(SQL_TRANSLATE_DLL), MAKECONST(SQL_ATTR_TRANSLATE_LIB),
    MAKECONST(SQL_TRANSLATE_OPTION), MAKECONST(SQL_ATTR_TRANSLATE_OPTION),
    MAKECONST(SQL_TXN_ISOLATION), MAKECONST(SQL_ATTR_TXN_ISOLATION),
    MAKECONST(SQL_CURRENT_QUALIFIER), MAKECONST(SQL_ATTR_CURRENT_CATALOG),
    MAKECONST(SQL_ODBC_CURSORS), MAKECONST(SQL_ATTR_ODBC_CURSORS),
    MAKECONST(SQL_QUIET_MODE), MAKECONST(SQL_ATTR_QUIET_MODE),
    MAKECONST(SQL_PACKET_SIZE),
    MAKECONST(SQL_ATTR_ANSI_APP),

=======
    // SQL_CONVERT_X
    MAKECONST(SQL_CONVERT_FUNCTIONS),
    MAKECONST(SQL_CONVERT_BIGINT),
    MAKECONST(SQL_CONVERT_BINARY),
    MAKECONST(SQL_CONVERT_BIT),
    MAKECONST(SQL_CONVERT_CHAR),
    MAKECONST(SQL_CONVERT_DATE),
    MAKECONST(SQL_CONVERT_DECIMAL),
    MAKECONST(SQL_CONVERT_DOUBLE),
    MAKECONST(SQL_CONVERT_FLOAT),
    MAKECONST(SQL_CONVERT_GUID),
    MAKECONST(SQL_CONVERT_INTEGER),
    MAKECONST(SQL_CONVERT_INTERVAL_DAY_TIME),
    MAKECONST(SQL_CONVERT_INTERVAL_YEAR_MONTH),
    MAKECONST(SQL_CONVERT_LONGVARBINARY),
    MAKECONST(SQL_CONVERT_LONGVARCHAR),
    MAKECONST(SQL_CONVERT_NUMERIC),
    MAKECONST(SQL_CONVERT_REAL),
    MAKECONST(SQL_CONVERT_SMALLINT),
    MAKECONST(SQL_CONVERT_TIME),
    MAKECONST(SQL_CONVERT_TIMESTAMP),
    MAKECONST(SQL_CONVERT_TINYINT),
    MAKECONST(SQL_CONVERT_VARBINARY),
    MAKECONST(SQL_CONVERT_VARCHAR),
    MAKECONST(SQL_CONVERT_WCHAR),
    MAKECONST(SQL_CONVERT_WLONGVARCHAR),
    MAKECONST(SQL_CONVERT_WVARCHAR),
>>>>>>> 3d14d462

    // SQLSetConnectAttr transaction isolation
    MAKECONST(SQL_ATTR_TXN_ISOLATION),
    MAKECONST(SQL_TXN_READ_UNCOMMITTED),
    MAKECONST(SQL_TXN_READ_COMMITTED),
    MAKECONST(SQL_TXN_REPEATABLE_READ),
    MAKECONST(SQL_TXN_SERIALIZABLE),

    // Outer Join Capabilities
    MAKECONST(SQL_OJ_LEFT),
    MAKECONST(SQL_OJ_RIGHT),
    MAKECONST(SQL_OJ_FULL),
    MAKECONST(SQL_OJ_NESTED),
    MAKECONST(SQL_OJ_NOT_ORDERED),
    MAKECONST(SQL_OJ_INNER),
    MAKECONST(SQL_OJ_ALL_COMPARISON_OPS),
};


static bool CreateExceptions()
{
    for (unsigned int i = 0; i < _countof(aExcInfos); i++)
    {
        ExcInfo& info = aExcInfos[i];

        PyObject* classdict = PyDict_New();
        if (!classdict)
            return false;

        PyObject* doc = PyString_FromString(info.szDoc);
        if (!doc)
        {
            Py_DECREF(classdict);
            return false;
        }

        PyDict_SetItemString(classdict, "__doc__", doc);
        Py_DECREF(doc);

        *info.ppexc = PyErr_NewException((char*)info.szFullName, *info.ppexcParent, classdict);
        if (*info.ppexc == 0)
        {
            Py_DECREF(classdict);
            return false;
        }

        // Keep a reference for our internal (C++) use.
        Py_INCREF(*info.ppexc);

        PyModule_AddObject(pModule, (char*)info.szName, *info.ppexc);
    }

    return true;
}

#if PY_MAJOR_VERSION >= 3
static struct PyModuleDef moduledef = {
    PyModuleDef_HEAD_INIT,
    "pyodbc",                   // m_name
    module_doc,
    -1,                         // m_size
    pyodbc_methods,             // m_methods
    0,                          // m_reload
    0,                          // m_traverse
    0,                          // m_clear
    0,                          // m_free
    };
  #define MODRETURN(v) v
#else
  #define MODRETURN(v)
#endif

PyMODINIT_FUNC
#if PY_MAJOR_VERSION >= 3
PyInit_pyodbc()
#else
initpyodbc(void)
#endif
{
    ErrorInit();

    if (PyType_Ready(&ConnectionType) < 0 || PyType_Ready(&CursorType) < 0 || PyType_Ready(&RowType) < 0 || PyType_Ready(&CnxnInfoType) < 0)
        return MODRETURN(0);

    Object module;

#if PY_MAJOR_VERSION >= 3
    module.Attach(PyModule_Create(&moduledef));
#else
    module.Attach(Py_InitModule4("pyodbc", pyodbc_methods, module_doc, NULL, PYTHON_API_VERSION));
#endif

    pModule = module.Get();

    if (!module || !import_types() || !CreateExceptions())
        return MODRETURN(0);

    init_locale_info();

    const char* szVersion = TOSTRING(PYODBC_VERSION);
    PyModule_AddStringConstant(module, "version", (char*)szVersion);

    PyModule_AddIntConstant(module, "threadsafety", 1);
    PyModule_AddStringConstant(module, "apilevel", "2.0");
    PyModule_AddStringConstant(module, "paramstyle", "qmark");
    PyModule_AddObject(module, "pooling", Py_True);
    Py_INCREF(Py_True);
    PyModule_AddObject(module, "lowercase", Py_False);
    Py_INCREF(Py_False);
    PyModule_AddObject(module, "native_uuid", Py_False);
    Py_INCREF(Py_False);

    PyModule_AddObject(module, "Connection", (PyObject*)&ConnectionType);
    Py_INCREF((PyObject*)&ConnectionType);
    PyModule_AddObject(module, "Cursor", (PyObject*)&CursorType);
    Py_INCREF((PyObject*)&CursorType);
    PyModule_AddObject(module, "Row", (PyObject*)&RowType);
    Py_INCREF((PyObject*)&RowType);

    // Add the SQL_XXX defines from ODBC.
    for (unsigned int i = 0; i < _countof(aConstants); i++)
        PyModule_AddIntConstant(module, (char*)aConstants[i].szName, aConstants[i].value);

    PyModule_AddObject(module, "Date", (PyObject*)PyDateTimeAPI->DateType);
    Py_INCREF((PyObject*)PyDateTimeAPI->DateType);
    PyModule_AddObject(module, "Time", (PyObject*)PyDateTimeAPI->TimeType);
    Py_INCREF((PyObject*)PyDateTimeAPI->TimeType);
    PyModule_AddObject(module, "Timestamp", (PyObject*)PyDateTimeAPI->DateTimeType);
    Py_INCREF((PyObject*)PyDateTimeAPI->DateTimeType);
    PyModule_AddObject(module, "DATETIME", (PyObject*)PyDateTimeAPI->DateTimeType);
    Py_INCREF((PyObject*)PyDateTimeAPI->DateTimeType);
    PyModule_AddObject(module, "STRING", (PyObject*)&PyString_Type);
    Py_INCREF((PyObject*)&PyString_Type);
    PyModule_AddObject(module, "NUMBER", (PyObject*)&PyFloat_Type);
    Py_INCREF((PyObject*)&PyFloat_Type);
    PyModule_AddObject(module, "ROWID", (PyObject*)&PyInt_Type);
    Py_INCREF((PyObject*)&PyInt_Type);

    PyObject* binary_type;
#if PY_VERSION_HEX >= 0x02060000
    binary_type = (PyObject*)&PyByteArray_Type;
#else
    binary_type = (PyObject*)&PyBuffer_Type;
#endif
    PyModule_AddObject(module, "BINARY", binary_type);
    Py_INCREF(binary_type);
    PyModule_AddObject(module, "Binary", binary_type);
    Py_INCREF(binary_type);

    I(null_binary != 0);        // must be initialized first
    PyModule_AddObject(module, "BinaryNull", null_binary);

    PyModule_AddIntConstant(module, "UNICODE_SIZE", sizeof(Py_UNICODE));
    PyModule_AddIntConstant(module, "SQLWCHAR_SIZE", sizeof(SQLWCHAR));

    if (!PyErr_Occurred())
    {
        module.Detach();
    }
    else
    {
        ErrorCleanup();
    }

    return MODRETURN(pModule);
}

#ifdef WINVER
BOOL WINAPI DllMain(
  HINSTANCE hMod,
  DWORD fdwReason,
  LPVOID lpvReserved
  )
{
    UNUSED(hMod, fdwReason, lpvReserved);
    return TRUE;
}
#endif


static PyObject* MakeConnectionString(PyObject* existing, PyObject* parts)
{
    // Creates a connection string from an optional existing connection string plus a dictionary of keyword value
    // pairs.
    //
    // existing
    //   Optional Unicode connection string we will be appending to.  Used when a partial connection string is passed
    //   in, followed by keyword parameters:
    //
    //   connect("driver={x};database={y}", user='z')
    //
    // parts
    //   A dictionary of text keywords and text values that will be appended.

    I(PyUnicode_Check(existing));

    Py_ssize_t length = 0;      // length in *characters*
    if (existing)
        length = Text_Size(existing) + 1; // + 1 to add a trailing semicolon

    Py_ssize_t pos = 0;
    PyObject* key = 0;
    PyObject* value = 0;

    while (PyDict_Next(parts, &pos, &key, &value))
    {
        length += Text_Size(key) + 1 + Text_Size(value) + 1; // key=value;
    }

    PyObject* result = PyUnicode_FromUnicode(0, length);
    if (!result)
        return 0;

    Py_UNICODE* buffer = PyUnicode_AS_UNICODE(result);
    Py_ssize_t offset = 0;

    if (existing)
    {
        offset += TextCopyToUnicode(&buffer[offset], existing);
        buffer[offset++] = (Py_UNICODE)';';
    }

    pos = 0;
    while (PyDict_Next(parts, &pos, &key, &value))
    {
        offset += TextCopyToUnicode(&buffer[offset], key);
        buffer[offset++] = (Py_UNICODE)'=';

        offset += TextCopyToUnicode(&buffer[offset], value);
        buffer[offset++] = (Py_UNICODE)';';
    }

    I(offset == length);

    return result;
}<|MERGE_RESOLUTION|>--- conflicted
+++ resolved
@@ -1068,7 +1068,6 @@
     MAKECONST(SQL_USER_NAME),
     MAKECONST(SQL_XOPEN_CLI_YEAR),
 
-<<<<<<< HEAD
     // Connection Attributes
     MAKECONST(SQL_ACCESS_MODE), MAKECONST(SQL_ATTR_ACCESS_MODE),
     MAKECONST(SQL_AUTOCOMMIT), MAKECONST(SQL_ATTR_AUTOCOMMIT),
@@ -1084,7 +1083,6 @@
     MAKECONST(SQL_PACKET_SIZE),
     MAKECONST(SQL_ATTR_ANSI_APP),
 
-=======
     // SQL_CONVERT_X
     MAKECONST(SQL_CONVERT_FUNCTIONS),
     MAKECONST(SQL_CONVERT_BIGINT),
@@ -1112,7 +1110,6 @@
     MAKECONST(SQL_CONVERT_WCHAR),
     MAKECONST(SQL_CONVERT_WLONGVARCHAR),
     MAKECONST(SQL_CONVERT_WVARCHAR),
->>>>>>> 3d14d462
 
     // SQLSetConnectAttr transaction isolation
     MAKECONST(SQL_ATTR_TXN_ISOLATION),
