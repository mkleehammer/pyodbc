--- conflicted
+++ resolved
@@ -111,15 +111,12 @@
     // bind into the Python objects directly.
     ParamInfo* paramInfos;
 
-<<<<<<< HEAD
-=======
     // Parameter set array (used with executemany)
     unsigned char *paramArray;
     
     // Whether to use fast executemany with parameter arrays and other optimisations
     char fastexecmany;
     
->>>>>>> 82770734
     // The list of information for setinputsizes().
     PyObject *inputsizes;
 
