--- conflicted
+++ resolved
@@ -183,8 +183,6 @@
 }
 
 
-<<<<<<< HEAD
-=======
 inline void CopySqlState(const ODBCCHAR* src, char* dest)
 {
     // Copies a SQLSTATE read as SQLWCHAR into a character buffer.  We know that SQLSTATEs are
@@ -215,7 +213,6 @@
 }
 
 
->>>>>>> 82770734
 PyObject* GetErrorFromHandle(Connection *conn, const char* szFunction, HDBC hdbc, HSTMT hstmt)
 {
     TRACE("In RaiseError(%s)!\n", szFunction);
@@ -240,12 +237,6 @@
 
     ODBCCHAR sqlstateT[6];
     ODBCCHAR szMsg[1024];
-<<<<<<< HEAD
-
-    PyObject* pMsg = 0;
-    PyObject* pMsgPart = 0;
-=======
->>>>>>> 82770734
 
     if (hstmt != SQL_NULL_HANDLE)
     {
@@ -289,23 +280,6 @@
 
         // For now, default to UTF-16LE if this is not in the context of a connection.
         // Note that this will not work if the DM is using a different wide encoding (e.g. UTF-32).
-<<<<<<< HEAD
-        const char *unicode_enc = conn ? conn->unicode_enc.name : "utf-16-le";
-        Object msgStr(PyUnicode_Decode((char*)szMsg, cchMsg * sizeof(ODBCCHAR), unicode_enc, "strict"));
-        Object stateStr(PyUnicode_Decode((char*)sqlstateT, 5 * sizeof(ODBCCHAR), unicode_enc, "strict"));
-
-        if (cchMsg != 0)
-        {
-            if (iRecord == 1)
-            {
-                // This is the first error message, so save the SQLSTATE for determining the exception class and append
-                // the calling function name.
-
-                memcpy(sqlstate, sqlstateT, sizeof(sqlstate[0]) * _countof(sqlstate));
-
-                pMsg = PyUnicode_FromFormat("[%V] %V (%ld) (%s)", stateStr.Get(), "00000", msgStr.Get(), "(null)", (long)nNativeError, szFunction);
-                if (pMsg == 0)
-=======
         const char *unicode_enc = conn ? conn->metadata_enc.name : "utf-16-le";
         Object msgStr(PyUnicode_Decode((char*)szMsg, cchMsg * sizeof(ODBCCHAR), unicode_enc, "strict"));
 
@@ -318,21 +292,11 @@
                 CopySqlState(sqlstateT, sqlstate);
                 msg = PyUnicode_FromFormat("[%s] %V (%ld) (%s)", sqlstate, msgStr.Get(), "(null)", (long)nNativeError, szFunction);
                 if (!msg)
->>>>>>> 82770734
                     return 0;
             }
             else
             {
                 // This is not the first error message, so append to the existing one.
-<<<<<<< HEAD
-                pMsgPart = PyString_FromFormat("; [%V] %V (%ld)", stateStr.Get(), "00000", msgStr.Get(), "(null)", (long)nNativeError);
-                if (pMsgPart == 0)
-                {
-                    Py_XDECREF(pMsg);
-                    return 0;
-                }
-                PyString_ConcatAndDel(&pMsg, pMsgPart);
-=======
                 Object more(PyUnicode_FromFormat("; [%s] %V (%ld)", sqlstate, msgStr.Get(), "(null)", (long)nNativeError));
                 if (!more)
                     break;  // Something went wrong, but we'll return the msg we have so far
@@ -342,7 +306,6 @@
                     break;
 
                 msg = both.Detach();
->>>>>>> 82770734
             }
         }
 
