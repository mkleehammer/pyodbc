--- conflicted
+++ resolved
@@ -573,12 +573,8 @@
     SQLSMALLINT iRecNumber = 1;  // the index of the diagnostic records (1-based)
     ODBCCHAR    cSQLState[6];  // five-character SQLSTATE code (plus terminating NULL)
     SQLINTEGER  iNativeError;
-<<<<<<< HEAD
     SQLSMALLINT iMessageLen = 1023;
     ODBCCHAR    *cMessageText = (ODBCCHAR*) pyodbc_malloc((iMessageLen + 1) * sizeof(ODBCCHAR));
-=======
-    ODBCCHAR    cMessageText[10001];  // PRINT statements can be large, hopefully 10K bytes will be enough
->>>>>>> 7b8a44f7
     SQLSMALLINT iTextLength;
 
     SQLRETURN ret;
