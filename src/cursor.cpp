// Permission is hereby granted, free of charge, to any person obtaining a copy of this software and associated
// documentation files (the "Software"), to deal in the Software without restriction, including without limitation the
// rights to use, copy, modify, merge, publish, distribute, sublicense, and/or sell copies of the Software, and to
// permit persons to whom the Software is furnished to do so.
//
// THE SOFTWARE IS PROVIDED "AS IS", WITHOUT WARRANTY OF ANY KIND, EXPRESS OR IMPLIED, INCLUDING BUT NOT LIMITED TO THE
// WARRANTIES OF MERCHANTABILITY, FITNESS FOR A PARTICULAR PURPOSE AND NONINFRINGEMENT. IN NO EVENT SHALL THE AUTHORS
// OR COPYRIGHT HOLDERS BE LIABLE FOR ANY CLAIM, DAMAGES OR OTHER LIABILITY, WHETHER IN AN ACTION OF CONTRACT, TORT OR
// OTHERWISE, ARISING FROM, OUT OF OR IN CONNECTION WITH THE SOFTWARE OR THE USE OR OTHER DEALINGS IN THE SOFTWARE.

// Note: This project has gone from C++ (when it was ported from pypgdb) to C, back to C++ (where it will stay).  If
// you are making modifications, feel free to move variable declarations from the top of functions to where they are
// actually used.

#include "pyodbc.h"
#include "wrapper.h"
#include "textenc.h"
#include "cursor.h"
#include "pyodbcmodule.h"
#include "connection.h"
#include "row.h"
#include "buffer.h"
#include "params.h"
#include "errors.h"
#include "getdata.h"
#include "dbspecific.h"
#include <datetime.h>

enum
{
    CURSOR_REQUIRE_CNXN    = 0x00000001,
    CURSOR_REQUIRE_OPEN    = 0x00000003, // includes _CNXN
    CURSOR_REQUIRE_RESULTS = 0x00000007, // includes _OPEN
    CURSOR_RAISE_ERROR     = 0x00000010,
};

inline bool StatementIsValid(Cursor* cursor)
{
    return cursor->cnxn != 0 && ((Connection*)cursor->cnxn)->hdbc != SQL_NULL_HANDLE && cursor->hstmt != SQL_NULL_HANDLE;
}

extern PyTypeObject CursorType;

inline bool Cursor_Check(PyObject* o)
{
    return o != 0 && Py_TYPE(o) == &CursorType;
}

static Cursor* Cursor_Validate(PyObject* obj, DWORD flags)
{
    //  Validates that a PyObject is a Cursor (like Cursor_Check) and optionally some other requirements controlled by
    //  `flags`.  If valid and all requirements (from the flags) are met, the cursor is returned, cast to Cursor*.
    //  Otherwise zero is returned.
    //
    //  Designed to be used at the top of methods to convert the PyObject pointer and perform necessary checks.
    //
    //  Valid flags are from the CURSOR_ enum above.  Note that unless CURSOR_RAISE_ERROR is supplied, an exception
    //  will not be set.  (When deallocating, we really don't want an exception.)

    Connection* cnxn   = 0;
    Cursor*     cursor = 0;

    if (!Cursor_Check(obj))
    {
        if (flags & CURSOR_RAISE_ERROR)
            PyErr_SetString(ProgrammingError, "Invalid cursor object.");
        return 0;
    }

    cursor = (Cursor*)obj;
    cnxn   = (Connection*)cursor->cnxn;

    if (cnxn == 0)
    {
        if (flags & CURSOR_RAISE_ERROR)
            PyErr_SetString(ProgrammingError, "Attempt to use a closed cursor.");
        return 0;
    }

    if (IsSet(flags, CURSOR_REQUIRE_OPEN))
    {
        if (cursor->hstmt == SQL_NULL_HANDLE)
        {
            if (flags & CURSOR_RAISE_ERROR)
                PyErr_SetString(ProgrammingError, "Attempt to use a closed cursor.");
            return 0;
        }

        if (cnxn->hdbc == SQL_NULL_HANDLE)
        {
            if (flags & CURSOR_RAISE_ERROR)
                PyErr_SetString(ProgrammingError, "The cursor's connection has been closed.");
            return 0;
        }
    }

    if (IsSet(flags, CURSOR_REQUIRE_RESULTS) && cursor->colinfos == 0)
    {
        if (flags & CURSOR_RAISE_ERROR)
            PyErr_SetString(ProgrammingError, "No results.  Previous SQL was not a query.");
        return 0;
    }

    return cursor;
}


inline bool IsNumericType(SQLSMALLINT sqltype)
{
    switch (sqltype)
    {
    case SQL_DECIMAL:
    case SQL_NUMERIC:
    case SQL_REAL:
    case SQL_FLOAT:
    case SQL_DOUBLE:
    case SQL_SMALLINT:
    case SQL_INTEGER:
    case SQL_TINYINT:
    case SQL_BIGINT:
        return true;
    }

    return false;
}


static bool create_name_map(Cursor* cur, SQLSMALLINT field_count, bool lower)
{
    // Called after an execute to construct the map shared by rows.

    bool success = false;
    PyObject *desc = 0, *colmap = 0, *colinfo = 0, *type = 0, *index = 0, *nullable_obj=0;
    SQLRETURN ret;

    I(cur->hstmt != SQL_NULL_HANDLE && cur->colinfos != 0);

    // These are the values we expect after free_results.  If this function fails, we do not modify any members, so
    // they should be set to something Cursor_close can deal with.
    I(cur->description == Py_None);
    I(cur->map_name_to_index == 0);

    if (cur->cnxn->hdbc == SQL_NULL_HANDLE)
    {
        RaiseErrorV(0, ProgrammingError, "The cursor's connection was closed.");
        return false;
    }

    desc   = PyTuple_New((Py_ssize_t)field_count);
    colmap = PyDict_New();
    if (!desc || !colmap)
        goto done;

    for (int i = 0; i < field_count; i++)
    {
        ODBCCHAR szName[300];
        SQLSMALLINT cchName;
        SQLSMALLINT nDataType;
        SQLULEN nColSize;           // precision
        SQLSMALLINT cDecimalDigits; // scale
        SQLSMALLINT nullable;

        Py_BEGIN_ALLOW_THREADS
        ret = SQLDescribeColW(cur->hstmt, (SQLUSMALLINT)(i + 1), (SQLWCHAR*)szName, _countof(szName), &cchName, &nDataType, &nColSize, &cDecimalDigits, &nullable);
        Py_END_ALLOW_THREADS

        if (cur->cnxn->hdbc == SQL_NULL_HANDLE)
        {
            // The connection was closed by another thread in the ALLOW_THREADS block above.
            RaiseErrorV(0, ProgrammingError, "The cursor's connection was closed.");
            goto done;
        }

        if (!SQL_SUCCEEDED(ret))
        {
            RaiseErrorFromHandle(cur->cnxn, "SQLDescribeCol", cur->cnxn->hdbc, cur->hstmt);
            goto done;
        }

        const TextEnc& enc = cur->cnxn->metadata_enc;

        // HACK: I don't know the exact issue, but iODBC + Teradata results in either UCS4 data
        // or 4-byte SQLWCHAR.  I'm going to use UTF-32 as an indication that's what we have.

        Py_ssize_t cbName = cchName;
        switch (enc.optenc)
        {
        case OPTENC_UTF32:
        case OPTENC_UTF32LE:
        case OPTENC_UTF32BE:
            cbName *= 4;
            break;
        default:
            if (enc.ctype == SQL_C_WCHAR)
                cbName *= 2;
            break;
        }

        TRACE("Col %d: type=%s (%d) colsize=%d\n", (i+1), SqlTypeName(nDataType), (int)nDataType, (int)nColSize);

        Object name(TextBufferToObject(enc, szName, cbName));

        if (!name)
            goto done;

        if (lower)
        {
            PyObject* l = PyObject_CallMethod(name, "lower", 0);
            if (!l)
                goto done;
            name.Attach(l);
        }

        type = PythonTypeFromSqlType(cur, nDataType);
        if (!type)
            goto done;

        switch (nullable)
        {
        case SQL_NO_NULLS:
            nullable_obj = Py_False;
            break;
        case SQL_NULLABLE:
            nullable_obj = Py_True;
            break;
        case SQL_NULLABLE_UNKNOWN:
        default:
            nullable_obj = Py_None;
            break;
        }

        // The Oracle ODBC driver has a bug (I call it) that it returns a data size of 0 when a numeric value is
        // retrieved from a UNION: http://support.microsoft.com/?scid=kb%3Ben-us%3B236786&x=13&y=6
        //
        // Unfortunately, I don't have a test system for this yet, so I'm *trying* something.  (Not a good sign.)  If
        // the size is zero and it appears to be a numeric type, we'll try to come up with our own length using any
        // other data we can get.

        if (nColSize == 0 && IsNumericType(nDataType))
        {
            // I'm not sure how
            if (cDecimalDigits != 0)
            {
                nColSize = (SQLUINTEGER)(cDecimalDigits + 3);
            }
            else
            {
                // I'm not sure if this is a good idea, but ...
                nColSize = 42;
            }
        }

        colinfo = Py_BuildValue("(OOOiiiO)",
                                name.Get(),
                                type,                // type_code
                                Py_None,             // display size
                                (int)nColSize,       // internal_size
                                (int)nColSize,       // precision
                                (int)cDecimalDigits, // scale
                                nullable_obj);       // null_ok
        if (!colinfo)
            goto done;

        nullable_obj = 0;

        index = PyInt_FromLong(i);
        if (!index)
            goto done;

        PyDict_SetItem(colmap, name.Get(), index);
        Py_DECREF(index);       // SetItemString increments
        index = 0;

        PyTuple_SET_ITEM(desc, i, colinfo);
        colinfo = 0;            // reference stolen by SET_ITEM
    }

    Py_XDECREF(cur->description);
    cur->description = desc;
    desc = 0;
    cur->map_name_to_index = colmap;
    colmap = 0;

    success = true;

  done:
    Py_XDECREF(nullable_obj);
    Py_XDECREF(desc);
    Py_XDECREF(colmap);
    Py_XDECREF(index);
    Py_XDECREF(colinfo);

    return success;
}


enum free_results_flags
{
    FREE_STATEMENT = 0x01,
    KEEP_STATEMENT = 0x02,
    FREE_PREPARED  = 0x04,
    KEEP_PREPARED  = 0x08,
    KEEP_MESSAGES  = 0x10,

    STATEMENT_MASK = 0x03,
    PREPARED_MASK  = 0x0C
};

static bool free_results(Cursor* self, int flags)
{
    // Internal function called any time we need to free the memory associated with query results.  It is safe to call
    // this even when a query has not been executed.

    // If we ran out of memory, it is possible that we have a cursor but colinfos is zero.  However, we should be
    // deleting this object, so the cursor will be freed when the HSTMT is destroyed. */

    I((flags & STATEMENT_MASK) != 0);
    I((flags & PREPARED_MASK) != 0);

    if ((flags & PREPARED_MASK) == FREE_PREPARED)
    {
        Py_XDECREF(self->pPreparedSQL);
        self->pPreparedSQL = 0;
    }

    if (self->colinfos)
    {
        pyodbc_free(self->colinfos);
        self->colinfos = 0;
    }

    if (StatementIsValid(self))
    {
        if ((flags & STATEMENT_MASK) == FREE_STATEMENT)
        {
            Py_BEGIN_ALLOW_THREADS
            SQLFreeStmt(self->hstmt, SQL_CLOSE);
            Py_END_ALLOW_THREADS;
        }
        else
        {
            Py_BEGIN_ALLOW_THREADS
            SQLFreeStmt(self->hstmt, SQL_UNBIND);
            SQLFreeStmt(self->hstmt, SQL_RESET_PARAMS);
            Py_END_ALLOW_THREADS;
        }

        if (self->cnxn->hdbc == SQL_NULL_HANDLE)
        {
            // The connection was closed by another thread in the ALLOW_THREADS block above.
            RaiseErrorV(0, ProgrammingError, "The cursor's connection was closed.");
            return false;
        }
    }

    if (self->description != Py_None)
    {
        Py_DECREF(self->description);
        self->description = Py_None;
        Py_INCREF(Py_None);
    }

    if (self->map_name_to_index)
    {
        Py_DECREF(self->map_name_to_index);
        self->map_name_to_index = 0;
    }

    if ((flags & KEEP_MESSAGES) == 0)
    {
        Py_XDECREF(self->messages);
        self->messages = PyList_New(0);
    }

    self->rowcount = -1;

    return true;
}


static void closeimpl(Cursor* cur)
{
    // An internal function for the shared 'closing' code used by Cursor_close and Cursor_dealloc.
    //
    // This method releases the GIL lock while closing, so verify the HDBC still exists if you use it.

    free_results(cur, FREE_STATEMENT | FREE_PREPARED);

    FreeParameterInfo(cur);
    FreeParameterData(cur);

    if (StatementIsValid(cur))
    {
        HSTMT hstmt = cur->hstmt;
        cur->hstmt = SQL_NULL_HANDLE;

        SQLRETURN ret;
        Py_BEGIN_ALLOW_THREADS
        ret = SQLFreeHandle(SQL_HANDLE_STMT, hstmt);
        Py_END_ALLOW_THREADS

        // If there is already an exception, don't overwrite it.
        if (!SQL_SUCCEEDED(ret) && !PyErr_Occurred())
            RaiseErrorFromHandle(cur->cnxn, "SQLFreeHandle", cur->cnxn->hdbc, SQL_NULL_HANDLE);
    }

    Py_XDECREF(cur->pPreparedSQL);
    Py_XDECREF(cur->description);
    Py_XDECREF(cur->map_name_to_index);
    Py_XDECREF(cur->cnxn);
    Py_XDECREF(cur->messages);

    cur->pPreparedSQL = 0;
    cur->description = 0;
    cur->map_name_to_index = 0;
    cur->cnxn = 0;
    cur->messages = 0;
}

static char close_doc[] =
    "Close the cursor now (rather than whenever __del__ is called).  The cursor will\n"
    "be unusable from this point forward; a ProgrammingError exception will be\n"
    "raised if any operation is attempted with the cursor.";

static PyObject* Cursor_close(PyObject* self, PyObject* args)
{
    UNUSED(args);

    Cursor* cursor = Cursor_Validate(self, CURSOR_REQUIRE_OPEN | CURSOR_RAISE_ERROR);
    if (!cursor)
        return 0;

    closeimpl(cursor);

    if (PyErr_Occurred())
        return 0;

    Py_INCREF(Py_None);
    return Py_None;
}

static void Cursor_dealloc(Cursor* cursor)
{
    if (Cursor_Validate((PyObject*)cursor, CURSOR_REQUIRE_CNXN))
    {
        closeimpl(cursor);
    }
    Py_XDECREF(cursor->inputsizes);
    PyObject_Del(cursor);
}


bool InitColumnInfo(Cursor* cursor, SQLUSMALLINT iCol, ColumnInfo* pinfo)
{
    // Initializes ColumnInfo from result set metadata.

    SQLRETURN ret;

    // REVIEW: This line fails on OS/X with the FileMaker driver : http://www.filemaker.com/support/updaters/xdbc_odbc_mac.html
    //
    // I suspect the problem is that it doesn't allow NULLs in some of the parameters, so I'm going to supply them all
    // to see what happens.

    SQLCHAR     ColumnName[200];
    SQLSMALLINT BufferLength  = _countof(ColumnName);
    SQLSMALLINT NameLength    = 0;
    SQLSMALLINT DataType      = 0;
    SQLULEN     ColumnSize    = 0;
    SQLSMALLINT DecimalDigits = 0;
    SQLSMALLINT Nullable      = 0;

    Py_BEGIN_ALLOW_THREADS
    ret = SQLDescribeCol(cursor->hstmt, iCol,
                         ColumnName,
                         BufferLength,
                         &NameLength,
                         &DataType,
                         &ColumnSize,
                         &DecimalDigits,
                         &Nullable);
    Py_END_ALLOW_THREADS

    pinfo->sql_type    = DataType;
    pinfo->column_size = ColumnSize;

    if (cursor->cnxn->hdbc == SQL_NULL_HANDLE)
    {
        // The connection was closed by another thread in the ALLOW_THREADS block above.
        RaiseErrorV(0, ProgrammingError, "The cursor's connection was closed.");
        return false;
    }
    if (!SQL_SUCCEEDED(ret))
    {
        RaiseErrorFromHandle(cursor->cnxn, "SQLDescribeCol", cursor->cnxn->hdbc, cursor->hstmt);
        return false;
    }

    // If it is an integer type, determine if it is signed or unsigned.  The buffer size is the same but we'll need to
    // know when we convert to a Python integer.

    switch (pinfo->sql_type)
    {
    case SQL_TINYINT:
    case SQL_SMALLINT:
    case SQL_INTEGER:
    case SQL_BIGINT:
    {
        SQLLEN f;
        Py_BEGIN_ALLOW_THREADS
        ret = SQLColAttribute(cursor->hstmt, iCol, SQL_DESC_UNSIGNED, 0, 0, 0, &f);
        Py_END_ALLOW_THREADS

        if (cursor->cnxn->hdbc == SQL_NULL_HANDLE)
        {
            // The connection was closed by another thread in the ALLOW_THREADS block above.
            RaiseErrorV(0, ProgrammingError, "The cursor's connection was closed.");
            return false;
        }

        if (!SQL_SUCCEEDED(ret))
        {
            RaiseErrorFromHandle(cursor->cnxn, "SQLColAttribute", cursor->cnxn->hdbc, cursor->hstmt);
            return false;
        }
        pinfo->is_unsigned = (f == SQL_TRUE);
        break;
    }

    default:
        pinfo->is_unsigned = false;
    }

    return true;
}


static bool PrepareResults(Cursor* cur, int cCols)
{
    // Called after a SELECT has been executed to perform pre-fetch work.
    //
    // Allocates the ColumnInfo structures describing the returned data.

    int i;
    I(cur->colinfos == 0);

    cur->colinfos = (ColumnInfo*)pyodbc_malloc(sizeof(ColumnInfo) * cCols);
    if (cur->colinfos == 0)
    {
        PyErr_NoMemory();
        return false;
    }

    for (i = 0; i < cCols; i++)
    {
        if (!InitColumnInfo(cur, (SQLUSMALLINT)(i + 1), &cur->colinfos[i]))
        {
            pyodbc_free(cur->colinfos);
            cur->colinfos = 0;
            return false;
        }
    }

    return true;
}


static int GetDiagRecs(Cursor* cur)
{
    // Retrieves all diagnostic records from the cursor and assigns them to the "messages" attribute.

    PyObject* msg_list;  // the "messages" as a Python list of diagnostic records

    SQLSMALLINT iRecNumber = 1;  // the index of the diagnostic records (1-based)
    ODBCCHAR    cSQLState[6];  // five-character SQLSTATE code (plus terminating NULL)
    SQLINTEGER  iNativeError;
<<<<<<< HEAD
    ODBCCHAR    cMessageText[10001];  // PRINT statements can be large, hopefully 10K bytes will be enough
=======
    SQLSMALLINT iMessageLen = 1023;
    ODBCCHAR    *cMessageText = (ODBCCHAR*) pyodbc_malloc((iMessageLen + 1) * sizeof(ODBCCHAR));
>>>>>>> 90cf98cc
    SQLSMALLINT iTextLength;

    SQLRETURN ret;
    char sqlstate_ascii[6] = "";  // ASCII version of the SQLState
<<<<<<< HEAD
=======

    if (!cMessageText) {
      PyErr_NoMemory();
      return 0;
    }
>>>>>>> 90cf98cc

    msg_list = PyList_New(0);
    if (!msg_list)
        return 0;

    for (;;)
    {
        cSQLState[0]    = 0;
        iNativeError    = 0;
        cMessageText[0] = 0;
        iTextLength     = 0;

        Py_BEGIN_ALLOW_THREADS
        ret = SQLGetDiagRecW(
            SQL_HANDLE_STMT, cur->hstmt, iRecNumber, (SQLWCHAR*)cSQLState, &iNativeError,
            (SQLWCHAR*)cMessageText, iMessageLen, &iTextLength
        );
        Py_END_ALLOW_THREADS
        if (!SQL_SUCCEEDED(ret))
            break;

        // If needed, allocate a bigger error message buffer and retry.
        if (iTextLength > iMessageLen - 1) {
            iMessageLen = iTextLength + 1;
            if (!pyodbc_realloc((BYTE**) &cMessageText, (iMessageLen + 1) * sizeof(ODBCCHAR))) {
                pyodbc_free(cMessageText);
                PyErr_NoMemory();
                return 0;
            }
            Py_BEGIN_ALLOW_THREADS
            ret = SQLGetDiagRecW(
                SQL_HANDLE_STMT, cur->hstmt, iRecNumber, (SQLWCHAR*)cSQLState, &iNativeError,
                (SQLWCHAR*)cMessageText, iMessageLen, &iTextLength
            );
            Py_END_ALLOW_THREADS
            if (!SQL_SUCCEEDED(ret))
                break;
        }

        cSQLState[5] = 0;  // Not always NULL terminated (MS Access)
        CopySqlState(cSQLState, sqlstate_ascii);
        PyObject* msg_class = PyUnicode_FromFormat("[%s] (%ld)", sqlstate_ascii, (long)iNativeError);

        // Default to UTF-16, which may not work if the driver/manager is using some other encoding
        const char *unicode_enc = cur->cnxn ? cur->cnxn->metadata_enc.name : ENCSTR_UTF16NE;
        PyObject* msg_value = PyUnicode_Decode(
            (char*)cMessageText, iTextLength * sizeof(ODBCCHAR), unicode_enc, "strict"
        );
        if (!msg_value)
        {
            // If the char cannot be decoded, return something rather than nothing.
            Py_XDECREF(msg_value);
            msg_value = PyBytes_FromStringAndSize((char*)cMessageText, iTextLength * sizeof(ODBCCHAR));
        }

        PyObject* msg_tuple = PyTuple_New(2);  // the message as a Python tuple of class and value

        if (msg_class && msg_value && msg_tuple)
        {
            PyTuple_SetItem(msg_tuple, 0, msg_class);  // msg_tuple now owns the msg_class reference
            PyTuple_SetItem(msg_tuple, 1, msg_value);  // msg_tuple now owns the msg_value reference

            PyList_Append(msg_list, msg_tuple);
            Py_XDECREF(msg_tuple);  // whether PyList_Append succeeds or not
        }
        else
        {
            Py_XDECREF(msg_class);
            Py_XDECREF(msg_value);
            Py_XDECREF(msg_tuple);
        }

        iRecNumber++;
    }
    pyodbc_free(cMessageText);

    Py_XDECREF(cur->messages);
    cur->messages = msg_list;  // cur->messages now owns the msg_list reference

    return 0;
}


static PyObject* execute(Cursor* cur, PyObject* pSql, PyObject* params, bool skip_first)
{
    // Internal function to execute SQL, called by .execute and .executemany.
    //
    // pSql
    //   A PyString, PyUnicode, or derived object containing the SQL.
    //
    // params
    //   Pointer to an optional sequence of parameters, and possibly the SQL statement (see skip_first):
    //   (SQL, param1, param2) or (param1, param2).
    //
    // skip_first
    //   If true, the first element in `params` is ignored.  (It will be the SQL statement and `params` will be the
    //   entire tuple passed to Cursor.execute.)  Otherwise all of the params are used.  (This case occurs when called
    //   from Cursor.executemany, in which case the sequences do not contain the SQL statement.)  Ignored if params is
    //   zero.

    if (params)
    {
        if (!PyTuple_Check(params) && !PyList_Check(params) && !Row_Check(params))
            return RaiseErrorV(0, PyExc_TypeError, "Params must be in a list, tuple, or Row");
    }

    // Normalize the parameter variables.

    int        params_offset = skip_first ? 1 : 0;
    Py_ssize_t cParams       = params == 0 ? 0 : PySequence_Length(params) - params_offset;

    SQLRETURN ret = 0;

    free_results(cur, FREE_STATEMENT | KEEP_PREPARED);

    const char* szLastFunction = "";

    if (cParams > 0)
    {
        // There are parameters, so we'll need to prepare the SQL statement and bind the parameters.  (We need to
        // prepare the statement because we can't bind a NULL (None) object without knowing the target datatype.  There
        // is no one data type that always maps to the others (no, not even varchar)).

        if (!PrepareAndBind(cur, pSql, params, skip_first))
            return 0;

        szLastFunction = "SQLExecute";
        Py_BEGIN_ALLOW_THREADS
        ret = SQLExecute(cur->hstmt);
        Py_END_ALLOW_THREADS
    }
    else
    {
        // REVIEW: Why don't we always prepare?  It is highly unlikely that a user would need to execute the same SQL
        // repeatedly if it did not have parameters, so we are not losing performance, but it would simplify the code.

        Py_XDECREF(cur->pPreparedSQL);
        cur->pPreparedSQL = 0;

        szLastFunction = "SQLExecDirect";

        const TextEnc* penc = 0;

#if PY_MAJOR_VERSION < 3
        if (PyString_Check(pSql))
        {
            penc = &cur->cnxn->str_enc;
        }
        else
#endif
        {
            penc = &cur->cnxn->unicode_enc;
        }

        Object query(penc->Encode(pSql));
        if (!query)
            return 0;

        bool isWide = (penc->ctype == SQL_C_WCHAR);

        const char* pch = PyBytes_AS_STRING(query.Get());
        SQLINTEGER  cch = (SQLINTEGER)(PyBytes_GET_SIZE(query.Get()) / (isWide ? sizeof(ODBCCHAR) : 1));

        Py_BEGIN_ALLOW_THREADS
        if (isWide)
            ret = SQLExecDirectW(cur->hstmt, (SQLWCHAR*)pch, cch);
        else
            ret = SQLExecDirect(cur->hstmt, (SQLCHAR*)pch, cch);
        Py_END_ALLOW_THREADS
    }

    if (cur->cnxn->hdbc == SQL_NULL_HANDLE)
    {
        // The connection was closed by another thread in the ALLOW_THREADS block above.

        FreeParameterData(cur);
        return RaiseErrorV(0, ProgrammingError, "The cursor's connection was closed.");
    }

    if (!SQL_SUCCEEDED(ret) && ret != SQL_NEED_DATA && ret != SQL_NO_DATA)
    {
        // We could try dropping through the while and if below, but if there is an error, we need to raise it before
        // FreeParameterData calls more ODBC functions.
        RaiseErrorFromHandle(cur->cnxn, "SQLExecDirectW", cur->cnxn->hdbc, cur->hstmt);
        FreeParameterData(cur);
        return 0;
    }

    if (ret == SQL_SUCCESS_WITH_INFO)
    {
        GetDiagRecs(cur);
    }

    while (ret == SQL_NEED_DATA)
    {
        // One or more parameters were too long to bind normally so we set the
        // length to SQL_LEN_DATA_AT_EXEC.  ODBC will return SQL_NEED_DATA for
        // each of the parameters we did this for.
        //
        // For each one we set a pointer to the ParamInfo as the "parameter
        // data" we can access with SQLParamData.  We've stashed everything we
        // need in there.

        szLastFunction = "SQLParamData";
        ParamInfo* pInfo;
        Py_BEGIN_ALLOW_THREADS
        ret = SQLParamData(cur->hstmt, (SQLPOINTER*)&pInfo);
        Py_END_ALLOW_THREADS

        if (ret != SQL_NEED_DATA && ret != SQL_NO_DATA && !SQL_SUCCEEDED(ret))
            return RaiseErrorFromHandle(cur->cnxn, "SQLParamData", cur->cnxn->hdbc, cur->hstmt);

        TRACE("SQLParamData() --> %d\n", ret);

        if (ret == SQL_NEED_DATA)
        {
            szLastFunction = "SQLPutData";
            if (pInfo->pObject && (PyBytes_Check(pInfo->pObject)
    #if PY_VERSION_HEX >= 0x02060000
             || PyByteArray_Check(pInfo->pObject)
    #endif
            ))
            {
                char *(*pGetPtr)(PyObject*);
                Py_ssize_t (*pGetLen)(PyObject*);
    #if PY_VERSION_HEX >= 0x02060000
                if (PyByteArray_Check(pInfo->pObject))
                {
                    pGetPtr = PyByteArray_AsString;
                    pGetLen = PyByteArray_Size;
                }
                else
    #endif
                {
                    pGetPtr = PyBytes_AsString;
                    pGetLen = PyBytes_Size;
                }

                const char* p = pGetPtr(pInfo->pObject);
                SQLLEN cb = (SQLLEN)pGetLen(pInfo->pObject);
                SQLLEN offset = 0;

                do
                {
                    SQLLEN remaining = pInfo->maxlength ? min(pInfo->maxlength, cb - offset) : cb;
                    TRACE("SQLPutData [%d] (%d) %.10s\n", offset, remaining, &p[offset]);
                    Py_BEGIN_ALLOW_THREADS
                    ret = SQLPutData(cur->hstmt, (SQLPOINTER)&p[offset], remaining);
                    Py_END_ALLOW_THREADS
                    if (!SQL_SUCCEEDED(ret))
                        return RaiseErrorFromHandle(cur->cnxn, "SQLPutData", cur->cnxn->hdbc, cur->hstmt);
                    offset += remaining;
                }
                while (offset < cb);
            }
#if PY_MAJOR_VERSION < 3
            else if (pInfo->pObject && PyBuffer_Check(pInfo->pObject))
            {
                // Buffers can have multiple segments, so we might need multiple writes.  Looping through buffers isn't
                // difficult, but we've wrapped it up in an iterator object to keep this loop simple.

                BufferSegmentIterator it(pInfo->pObject);
                byte* pb;
                SQLLEN cb;
                while (it.Next(pb, cb))
                {
                    Py_BEGIN_ALLOW_THREADS
                    ret = SQLPutData(cur->hstmt, pb, cb);
                    Py_END_ALLOW_THREADS
                    if (!SQL_SUCCEEDED(ret))
                        return RaiseErrorFromHandle(cur->cnxn, "SQLPutData", cur->cnxn->hdbc, cur->hstmt);
                }
            }
#endif
            else if (pInfo->ParameterType == SQL_SS_TABLE)
            {
                // TVP
                // Need to convert its columns into the bound row buffers
                int hasTvpRows = 0;
                if (pInfo->curTvpRow < PySequence_Length(pInfo->pObject))
                {
                    PyObject *tvpRow = PySequence_GetItem(pInfo->pObject, pInfo->curTvpRow);
                    Py_XDECREF(tvpRow);
                    for (Py_ssize_t i = 0; i < PySequence_Size(tvpRow); i++)
                    {
                        struct ParamInfo newParam;
                        struct ParamInfo *prevParam = pInfo->nested + i;
                        PyObject *cell = PySequence_GetItem(tvpRow, i);
                        Py_XDECREF(cell);
                        memset(&newParam, 0, sizeof(newParam));
                        if (!GetParameterInfo(cur, i, cell, newParam, true))
                        {
                            // Error converting object
                            FreeParameterData(cur);
                            return NULL;
                        }

                        if((newParam.ValueType != SQL_C_DEFAULT && prevParam->ValueType != SQL_C_DEFAULT) &&
                           (newParam.ValueType != prevParam->ValueType ||
                            newParam.ParameterType != prevParam->ParameterType))
                        {
                            FreeParameterData(cur);
                            return RaiseErrorV(0, ProgrammingError, "Type mismatch between TVP row values");
                        }

                        if (prevParam->allocated)
                            pyodbc_free(prevParam->ParameterValuePtr);
                        Py_XDECREF(prevParam->pObject);
                        newParam.BufferLength = newParam.StrLen_or_Ind;
                        newParam.StrLen_or_Ind = SQL_DATA_AT_EXEC;
                        Py_INCREF(cell);
                        newParam.pObject = cell;
                        *prevParam = newParam;
                        if(prevParam->ParameterValuePtr == &newParam.Data)
                        {
                            prevParam->ParameterValuePtr = &prevParam->Data;
                        }
                    }
                    pInfo->curTvpRow++;
                    hasTvpRows = 1;
                }
                Py_BEGIN_ALLOW_THREADS
                ret = SQLPutData(cur->hstmt, hasTvpRows ? (SQLPOINTER)1 : 0, hasTvpRows);
                Py_END_ALLOW_THREADS
                if (!SQL_SUCCEEDED(ret))
                    return RaiseErrorFromHandle(cur->cnxn, "SQLPutData", cur->cnxn->hdbc, cur->hstmt);
            }
            else
            {
                // TVP column sent as DAE
                Py_BEGIN_ALLOW_THREADS
                ret = SQLPutData(cur->hstmt, pInfo->ParameterValuePtr, pInfo->BufferLength);
                Py_END_ALLOW_THREADS
                if (!SQL_SUCCEEDED(ret))
                    return RaiseErrorFromHandle(cur->cnxn, "SQLPutData", cur->cnxn->hdbc, cur->hstmt);
            }
            ret = SQL_NEED_DATA;
        }
    }

    FreeParameterData(cur);

    if (ret == SQL_NO_DATA)
    {
        // Example: A delete statement that did not delete anything.
        cur->rowcount = 0;
        Py_INCREF(cur);
        return (PyObject*)cur;
    }

    if (!SQL_SUCCEEDED(ret))
        return RaiseErrorFromHandle(cur->cnxn, szLastFunction, cur->cnxn->hdbc, cur->hstmt);

    SQLLEN cRows = -1;
    Py_BEGIN_ALLOW_THREADS
    ret = SQLRowCount(cur->hstmt, &cRows);
    Py_END_ALLOW_THREADS
    if (!SQL_SUCCEEDED(ret))
        return RaiseErrorFromHandle(cur->cnxn, "SQLRowCount", cur->cnxn->hdbc, cur->hstmt);

    cur->rowcount = (int)cRows;

    TRACE("SQLRowCount: %d\n", cRows);

    SQLSMALLINT cCols = 0;
    Py_BEGIN_ALLOW_THREADS
    ret = SQLNumResultCols(cur->hstmt, &cCols);
    Py_END_ALLOW_THREADS
    if (!SQL_SUCCEEDED(ret))
    {
        // Note: The SQL Server driver sometimes returns HY007 here if multiple statements (separated by ;) were
        // submitted.  This is not documented, but I've seen it with multiple successful inserts.

        return RaiseErrorFromHandle(cur->cnxn, "SQLNumResultCols", cur->cnxn->hdbc, cur->hstmt);
    }

    TRACE("SQLNumResultCols: %d\n", cCols);

    if (cur->cnxn->hdbc == SQL_NULL_HANDLE)
    {
        // The connection was closed by another thread in the ALLOW_THREADS block above.
        return RaiseErrorV(0, ProgrammingError, "The cursor's connection was closed.");
    }

    if (!SQL_SUCCEEDED(ret))
        return RaiseErrorFromHandle(cur->cnxn, "SQLRowCount", cur->cnxn->hdbc, cur->hstmt);

    if (cCols != 0)
    {
        // A result set was created.

        if (!PrepareResults(cur, cCols))
            return 0;

        if (!create_name_map(cur, cCols, lowercase()))
            return 0;
    }

    Py_INCREF(cur);
    return (PyObject*)cur;
}


inline bool IsSequence(PyObject* p)
{
    // Used to determine if the first parameter of execute is a collection of SQL parameters or is a SQL parameter
    // itself.  If the first parameter is a list, tuple, or Row object, then we consider it a collection.  Anything
    // else, including other sequences (e.g. bytearray), are considered SQL parameters.

    return PyList_Check(p) || PyTuple_Check(p) || Row_Check(p);
}


static char execute_doc[] =
    "C.execute(sql, [params]) --> Cursor\n"
    "\n"
    "Prepare and execute a database query or command.\n"
    "\n"
    "Parameters may be provided as a sequence (as specified by the DB API) or\n"
    "simply passed in one after another (non-standard):\n"
    "\n"
    "  cursor.execute(sql, (param1, param2))\n"
    "\n"
    "    or\n"
    "\n"
    "  cursor.execute(sql, param1, param2)\n";

PyObject* Cursor_execute(PyObject* self, PyObject* args)
{
    Py_ssize_t cParams = PyTuple_Size(args) - 1;

    Cursor* cursor = Cursor_Validate(self, CURSOR_REQUIRE_OPEN | CURSOR_RAISE_ERROR);
    if (!cursor)
        return 0;

    if (cParams < 0)
    {
        PyErr_SetString(PyExc_TypeError, "execute() takes at least 1 argument (0 given)");
        return 0;
    }

    PyObject* pSql = PyTuple_GET_ITEM(args, 0);

    if (!PyString_Check(pSql) && !PyUnicode_Check(pSql))
    {
        PyErr_SetString(PyExc_TypeError, "The first argument to execute must be a string or unicode query.");
        return 0;
    }

    // Figure out if there were parameters and how they were passed.  Our optional parameter passing complicates this slightly.

    bool skip_first = false;
    PyObject *params = 0;
    if (cParams == 1 && IsSequence(PyTuple_GET_ITEM(args, 1)))
    {
        // There is a single argument and it is a sequence, so we must treat it as a sequence of parameters.  (This is
        // the normal Cursor.execute behavior.)

        params     = PyTuple_GET_ITEM(args, 1);
        skip_first = false;
    }
    else if (cParams > 0)
    {
        params     = args;
        skip_first = true;
    }

    // Execute.

    return execute(cursor, pSql, params, skip_first);
}


static PyObject* Cursor_executemany(PyObject* self, PyObject* args)
{
    Cursor* cursor = Cursor_Validate(self, CURSOR_REQUIRE_OPEN | CURSOR_RAISE_ERROR);
    if (!cursor)
        return 0;

    cursor->rowcount = -1;

    PyObject *pSql, *param_seq;
    if (!PyArg_ParseTuple(args, "OO", &pSql, &param_seq))
        return 0;

    if (!PyString_Check(pSql) && !PyUnicode_Check(pSql))
    {
        PyErr_SetString(PyExc_TypeError, "The first argument to execute must be a string or unicode query.");
        return 0;
    }

    if (IsSequence(param_seq))
    {
        Py_ssize_t c = PySequence_Size(param_seq);

        if (c == 0)
        {
            PyErr_SetString(ProgrammingError, "The second parameter to executemany must not be empty.");
            return 0;
        }
        if (cursor->fastexecmany)
        {
            free_results(cursor, FREE_STATEMENT | KEEP_PREPARED);
			if (!ExecuteMulti(cursor, pSql, param_seq))
                return 0;
		}
        else
        {
            for (Py_ssize_t i = 0; i < c; i++)
            {
                PyObject* params = PySequence_GetItem(param_seq, i);
                PyObject* result = execute(cursor, pSql, params, false);
                bool success = result != 0;
                Py_XDECREF(result);
                Py_DECREF(params);
                if (!success)
                {
                    cursor->rowcount = -1;
                    return 0;
                }
            }
        }
    }
    else if (PyGen_Check(param_seq) || PyIter_Check(param_seq))
    {
        Object iter;

        if (PyGen_Check(param_seq))
        {
            iter = PyObject_GetIter(param_seq);
        }
        else
        {
            iter = param_seq;
            Py_INCREF(param_seq);
        }

        Object params;

        while (params.Attach(PyIter_Next(iter)))
        {
            PyObject* result = execute(cursor, pSql, params, false);
            bool success = result != 0;
            Py_XDECREF(result);

            if (!success)
            {
                cursor->rowcount = -1;
                return 0;
            }
        }

        if (PyErr_Occurred())
            return 0;
    }
    else
    {
        PyErr_SetString(ProgrammingError, "The second parameter to executemany must be a sequence, iterator, or generator.");
        return 0;
    }

    cursor->rowcount = -1;

    Py_RETURN_NONE;
}

static PyObject* Cursor_setinputsizes(PyObject* self, PyObject* sizes)
{
    if (!Cursor_Check(self))
    {
        PyErr_SetString(ProgrammingError, "Invalid cursor object.");
        return 0;
    }
    
    Cursor *cur = (Cursor*)self;
    if (Py_None == sizes)
    {
        Py_XDECREF(cur->inputsizes);
        cur->inputsizes = 0;
    }
    else
    {
        if (!IsSequence(sizes))
        {
            PyErr_SetString(ProgrammingError, "A non-None parameter to setinputsizes must be a sequence, iterator, or generator.");
            return 0;
        }

        Py_XDECREF(cur->inputsizes);
        Py_INCREF(sizes);
        cur->inputsizes = sizes;
    }

    Py_RETURN_NONE;
}

static PyObject* Cursor_fetch(Cursor* cur)
{
    // Internal function to fetch a single row and construct a Row object from it.  Used by all of the fetching
    // functions.
    //
    // Returns a Row object if successful.  If there are no more rows, zero is returned.  If an error occurs, an
    // exception is set and zero is returned.  (To differentiate between the last two, use PyErr_Occurred.)

    SQLRETURN ret = 0;
    Py_ssize_t field_count, i;
    PyObject** apValues;

    Py_BEGIN_ALLOW_THREADS
    ret = SQLFetch(cur->hstmt);
    Py_END_ALLOW_THREADS

    if (cur->cnxn->hdbc == SQL_NULL_HANDLE)
    {
        // The connection was closed by another thread in the ALLOW_THREADS block above.
        return RaiseErrorV(0, ProgrammingError, "The cursor's connection was closed.");
    }

    if (ret == SQL_NO_DATA)
        return 0;

    if (!SQL_SUCCEEDED(ret))
        return RaiseErrorFromHandle(cur->cnxn, "SQLFetch", cur->cnxn->hdbc, cur->hstmt);

    field_count = PyTuple_GET_SIZE(cur->description);

    apValues = (PyObject**)pyodbc_malloc(sizeof(PyObject*) * field_count);

    if (apValues == 0)
        return PyErr_NoMemory();

    for (i = 0; i < field_count; i++)
    {
        PyObject* value = GetData(cur, i);

        if (!value)
        {
            FreeRowValues(i, apValues);
            return 0;
        }

        apValues[i] = value;
    }

    return (PyObject*)Row_InternalNew(cur->description, cur->map_name_to_index, field_count, apValues);
}


static PyObject* Cursor_fetchlist(Cursor* cur, Py_ssize_t max)
{
    // max
    //   The maximum number of rows to fetch.  If -1, fetch all rows.
    //
    // Returns a list of Rows.  If there are no rows, an empty list is returned.

    PyObject* results;
    PyObject* row;

    results = PyList_New(0);
    if (!results)
        return 0;

    while (max == -1 || max > 0)
    {
        row = Cursor_fetch(cur);

        if (!row)
        {
            if (PyErr_Occurred())
            {
                Py_DECREF(results);
                return 0;
            }
            break;
        }

        PyList_Append(results, row);
        Py_DECREF(row);

        if (max != -1)
            max--;
    }

    return results;
}


static PyObject* Cursor_iter(PyObject* self)
{
    Py_INCREF(self);
    return self;
}


static PyObject* Cursor_iternext(PyObject* self)
{
    // Implements the iterator protocol for cursors.  Fetches the next row.  Returns zero without setting an exception
    // when there are no rows.

    PyObject* result;

    Cursor* cursor = Cursor_Validate(self, CURSOR_REQUIRE_RESULTS | CURSOR_RAISE_ERROR);

    if (!cursor)
        return 0;

    result = Cursor_fetch(cursor);

    return result;
}

static PyObject* Cursor_fetchval(PyObject* self, PyObject* args)
{
    UNUSED(args);

    Cursor* cursor = Cursor_Validate(self, CURSOR_REQUIRE_RESULTS | CURSOR_RAISE_ERROR);
    if (!cursor)
        return 0;

    Object row(Cursor_fetch(cursor));

    if (!row)
    {
        if (PyErr_Occurred())
            return 0;
        Py_RETURN_NONE;
    }

    return Row_item(row, 0);
}

static PyObject* Cursor_fetchone(PyObject* self, PyObject* args)
{
    UNUSED(args);

    PyObject* row;
    Cursor* cursor = Cursor_Validate(self, CURSOR_REQUIRE_RESULTS | CURSOR_RAISE_ERROR);
    if (!cursor)
        return 0;

    row = Cursor_fetch(cursor);

    if (!row)
    {
        if (PyErr_Occurred())
            return 0;
        Py_RETURN_NONE;
    }

    return row;
}


static PyObject* Cursor_fetchall(PyObject* self, PyObject* args)
{
    UNUSED(args);

    PyObject* result;
    Cursor* cursor = Cursor_Validate(self, CURSOR_REQUIRE_RESULTS | CURSOR_RAISE_ERROR);
    if (!cursor)
        return 0;

    result = Cursor_fetchlist(cursor, -1);

    return result;
}


static PyObject* Cursor_fetchmany(PyObject* self, PyObject* args)
{
    long rows;
    PyObject* result;

    Cursor* cursor = Cursor_Validate(self, CURSOR_REQUIRE_RESULTS | CURSOR_RAISE_ERROR);
    if (!cursor)
        return 0;

    rows = cursor->arraysize;
    if (!PyArg_ParseTuple(args, "|l", &rows))
        return 0;

    result = Cursor_fetchlist(cursor, rows);

    return result;
}


static char tables_doc[] =
    "C.tables(table=None, catalog=None, schema=None, tableType=None) --> self\n"
    "\n"
    "Executes SQLTables and creates a results set of tables defined in the data\n"
    "source.\n"
    "\n"
    "The table, catalog, and schema interpret the '_' and '%' characters as\n"
    "wildcards.  The escape character is driver specific, so use\n"
    "`Connection.searchescape`.\n"
    "\n"
    "Each row fetched has the following columns:\n"
    " 0) table_cat: The catalog name.\n"
    " 1) table_schem: The schema name.\n"
    " 2) table_name: The table name.\n"
    " 3) table_type: One of 'TABLE', 'VIEW', SYSTEM TABLE', 'GLOBAL TEMPORARY'\n"
    "    'LOCAL TEMPORARY', 'ALIAS', 'SYNONYM', or a data source-specific type name.";

char* Cursor_tables_kwnames[] = { "table", "catalog", "schema", "tableType", 0 };

static PyObject* Cursor_tables(PyObject* self, PyObject* args, PyObject* kwargs)
{
    const char* szCatalog = 0;
    const char* szSchema = 0;
    const char* szTableName = 0;
    const char* szTableType = 0;

    if (!PyArg_ParseTupleAndKeywords(args, kwargs, "|zzzz", Cursor_tables_kwnames, &szTableName, &szCatalog, &szSchema, &szTableType))
        return 0;

    Cursor* cur = Cursor_Validate(self, CURSOR_REQUIRE_OPEN);

    if (!free_results(cur, FREE_STATEMENT | FREE_PREPARED))
        return 0;

    SQLRETURN ret = 0;

    Py_BEGIN_ALLOW_THREADS
    ret = SQLTables(cur->hstmt, (SQLCHAR*)szCatalog, SQL_NTS, (SQLCHAR*)szSchema, SQL_NTS,
                    (SQLCHAR*)szTableName, SQL_NTS, (SQLCHAR*)szTableType, SQL_NTS);
    Py_END_ALLOW_THREADS

    if (!SQL_SUCCEEDED(ret))
        return RaiseErrorFromHandle(cur->cnxn, "SQLTables", cur->cnxn->hdbc, cur->hstmt);

    SQLSMALLINT cCols;
    Py_BEGIN_ALLOW_THREADS
    ret = SQLNumResultCols(cur->hstmt, &cCols);
    Py_END_ALLOW_THREADS
    if (!SQL_SUCCEEDED(ret))
        return RaiseErrorFromHandle(cur->cnxn, "SQLNumResultCols", cur->cnxn->hdbc, cur->hstmt);

    if (!PrepareResults(cur, cCols))
        return 0;

    if (!create_name_map(cur, cCols, true))
        return 0;

    // Return the cursor so the results can be iterated over directly.
    Py_INCREF(cur);
    return (PyObject*)cur;
}


static char columns_doc[] =
    "C.columns(table=None, catalog=None, schema=None, column=None)\n\n"
    "Creates a results set of column names in specified tables by executing the ODBC SQLColumns function.\n"
    "Each row fetched has the following columns:\n"
    "  0) table_cat\n"
    "  1) table_schem\n"
    "  2) table_name\n"
    "  3) column_name\n"
    "  4) data_type\n"
    "  5) type_name\n"
    "  6) column_size\n"
    "  7) buffer_length\n"
    "  8) decimal_digits\n"
    "  9) num_prec_radix\n"
    " 10) nullable\n"
    " 11) remarks\n"
    " 12) column_def\n"
    " 13) sql_data_type\n"
    " 14) sql_datetime_sub\n"
    " 15) char_octet_length\n"
    " 16) ordinal_position\n"
    " 17) is_nullable";

char* Cursor_column_kwnames[] = { "table", "catalog", "schema", "column", 0 };

static PyObject* Cursor_columns(PyObject* self, PyObject* args, PyObject* kwargs)
{
    PyObject* pCatalog = 0;
    PyObject* pSchema  = 0;
    PyObject* pTable   = 0;
    PyObject* pColumn  = 0;

    if (!PyArg_ParseTupleAndKeywords(args, kwargs, "|OOOO", Cursor_column_kwnames, &pTable, &pCatalog, &pSchema, &pColumn))
        return 0;

    Cursor* cur = Cursor_Validate(self, CURSOR_REQUIRE_OPEN);

    if (!free_results(cur, FREE_STATEMENT | FREE_PREPARED))
        return 0;

    SQLRETURN ret = 0;

    const TextEnc& enc = cur->cnxn->metadata_enc;
    SQLWChar catalog(pCatalog, enc);
    SQLWChar schema(pSchema, enc);
    SQLWChar table(pTable, enc);
    SQLWChar column(pColumn, enc);

    if (!catalog.isValidOrNone() || !schema.isValidOrNone() || !table.isValidOrNone() || !column.isValidOrNone())
        return 0;

    Py_BEGIN_ALLOW_THREADS
    ret = SQLColumnsW(cur->hstmt,
                      catalog.psz, SQL_NTS,
                      schema.psz, SQL_NTS,
                      table.psz, SQL_NTS,
                      column.psz, SQL_NTS);
    Py_END_ALLOW_THREADS

    if (!SQL_SUCCEEDED(ret))
        return RaiseErrorFromHandle(cur->cnxn, "SQLColumns", cur->cnxn->hdbc, cur->hstmt);

    SQLSMALLINT cCols;
    Py_BEGIN_ALLOW_THREADS
    ret = SQLNumResultCols(cur->hstmt, &cCols);
    Py_END_ALLOW_THREADS
    if (!SQL_SUCCEEDED(ret))
        return RaiseErrorFromHandle(cur->cnxn, "SQLNumResultCols", cur->cnxn->hdbc, cur->hstmt);

    if (!PrepareResults(cur, cCols))
        return 0;

    if (!create_name_map(cur, cCols, true))
        return 0;

    // Return the cursor so the results can be iterated over directly.
    Py_INCREF(cur);
    return (PyObject*)cur;
}


static char statistics_doc[] =
    "C.statistics(catalog=None, schema=None, unique=False, quick=True) --> self\n\n"
    "Creates a results set of statistics about a single table and the indexes associated with \n"
    "the table by executing SQLStatistics.\n"
    "unique\n"
    "  If True, only unique indexes are returned.  Otherwise all indexes are returned.\n"
    "quick\n"
    "  If True, CARDINALITY and PAGES are returned  only if they are readily available\n"
    "  from the server\n"
    "\n"
    "Each row fetched has the following columns:\n\n"
    "  0) table_cat\n"
    "  1) table_schem\n"
    "  2) table_name\n"
    "  3) non_unique\n"
    "  4) index_qualifier\n"
    "  5) index_name\n"
    "  6) type\n"
    "  7) ordinal_position\n"
    "  8) column_name\n"
    "  9) asc_or_desc\n"
    " 10) cardinality\n"
    " 11) pages\n"
    " 12) filter_condition";

char* Cursor_statistics_kwnames[] = { "table", "catalog", "schema", "unique", "quick", 0 };

static PyObject* Cursor_statistics(PyObject* self, PyObject* args, PyObject* kwargs)
{
    const char* szCatalog = 0;
    const char* szSchema  = 0;
    const char* szTable   = 0;
    PyObject* pUnique = Py_False;
    PyObject* pQuick  = Py_True;

    if (!PyArg_ParseTupleAndKeywords(args, kwargs, "s|zzOO", Cursor_statistics_kwnames, &szTable, &szCatalog, &szSchema,
                                     &pUnique, &pQuick))
        return 0;

    Cursor* cur = Cursor_Validate(self, CURSOR_REQUIRE_OPEN);

    if (!free_results(cur, FREE_STATEMENT | FREE_PREPARED))
        return 0;

    SQLUSMALLINT nUnique   = (SQLUSMALLINT)(PyObject_IsTrue(pUnique) ? SQL_INDEX_UNIQUE : SQL_INDEX_ALL);
    SQLUSMALLINT nReserved = (SQLUSMALLINT)(PyObject_IsTrue(pQuick)  ? SQL_QUICK : SQL_ENSURE);

    SQLRETURN ret = 0;

    Py_BEGIN_ALLOW_THREADS
    ret = SQLStatistics(cur->hstmt, (SQLCHAR*)szCatalog, SQL_NTS, (SQLCHAR*)szSchema, SQL_NTS, (SQLCHAR*)szTable, SQL_NTS,
                        nUnique, nReserved);
    Py_END_ALLOW_THREADS

    if (!SQL_SUCCEEDED(ret))
        return RaiseErrorFromHandle(cur->cnxn, "SQLStatistics", cur->cnxn->hdbc, cur->hstmt);

    SQLSMALLINT cCols;
    Py_BEGIN_ALLOW_THREADS
    ret = SQLNumResultCols(cur->hstmt, &cCols);
    Py_END_ALLOW_THREADS
    if (!SQL_SUCCEEDED(ret))
        return RaiseErrorFromHandle(cur->cnxn, "SQLNumResultCols", cur->cnxn->hdbc, cur->hstmt);

    if (!PrepareResults(cur, cCols))
        return 0;

    if (!create_name_map(cur, cCols, true))
        return 0;

    // Return the cursor so the results can be iterated over directly.
    Py_INCREF(cur);
    return (PyObject*)cur;
}


static char rowIdColumns_doc[] =
    "C.rowIdColumns(table, catalog=None, schema=None, nullable=True) -->\n\n"
    "Executes SQLSpecialColumns with SQL_BEST_ROWID which creates a result set of columns that\n"
    "uniquely identify a row\n\n"
    "Each row fetched has the following columns:\n"
    " 0) scope\n"
    " 1) column_name\n"
    " 2) data_type\n"
    " 3) type_name\n"
    " 4) column_size\n"
    " 5) buffer_length\n"
    " 6) decimal_digits\n"
    " 7) pseudo_column";

static char rowVerColumns_doc[] =
    "C.rowIdColumns(table, catalog=None, schema=None, nullable=True) --> self\n\n"
    "Executes SQLSpecialColumns with SQL_ROWVER which creates a result set of columns that\n"
    "are automatically updated when any value in the row is updated.\n\n"
    "Each row fetched has the following columns:\n"
    " 0) scope\n"
    " 1) column_name\n"
    " 2) data_type\n"
    " 3) type_name\n"
    " 4) column_size\n"
    " 5) buffer_length\n"
    " 6) decimal_digits\n"
    " 7) pseudo_column";

char* Cursor_specialColumn_kwnames[] = { "table", "catalog", "schema", "nullable", 0 };

static PyObject* _specialColumns(PyObject* self, PyObject* args, PyObject* kwargs, SQLUSMALLINT nIdType)
{
    const char* szTable;
    const char* szCatalog = 0;
    const char* szSchema  = 0;
    PyObject* pNullable = Py_True;

    if (!PyArg_ParseTupleAndKeywords(args, kwargs, "s|zzO", Cursor_specialColumn_kwnames, &szTable, &szCatalog, &szSchema, &pNullable))
        return 0;

    Cursor* cur = Cursor_Validate(self, CURSOR_REQUIRE_OPEN);

    if (!free_results(cur, FREE_STATEMENT | FREE_PREPARED))
        return 0;

    SQLRETURN ret = 0;

    SQLUSMALLINT nNullable = (SQLUSMALLINT)(PyObject_IsTrue(pNullable) ? SQL_NULLABLE : SQL_NO_NULLS);

    Py_BEGIN_ALLOW_THREADS
    ret = SQLSpecialColumns(cur->hstmt, nIdType, (SQLCHAR*)szCatalog, SQL_NTS, (SQLCHAR*)szSchema, SQL_NTS, (SQLCHAR*)szTable, SQL_NTS,
                            SQL_SCOPE_TRANSACTION, nNullable);
    Py_END_ALLOW_THREADS

    if (!SQL_SUCCEEDED(ret))
        return RaiseErrorFromHandle(cur->cnxn, "SQLSpecialColumns", cur->cnxn->hdbc, cur->hstmt);

    SQLSMALLINT cCols;
    Py_BEGIN_ALLOW_THREADS
    ret = SQLNumResultCols(cur->hstmt, &cCols);
    Py_END_ALLOW_THREADS
    if (!SQL_SUCCEEDED(ret))
        return RaiseErrorFromHandle(cur->cnxn, "SQLNumResultCols", cur->cnxn->hdbc, cur->hstmt);

    if (!PrepareResults(cur, cCols))
        return 0;

    if (!create_name_map(cur, cCols, true))
        return 0;

    // Return the cursor so the results can be iterated over directly.
    Py_INCREF(cur);
    return (PyObject*)cur;
}


static PyObject* Cursor_rowIdColumns(PyObject* self, PyObject* args, PyObject* kwargs)
{
    return _specialColumns(self, args, kwargs, SQL_BEST_ROWID);
}


static PyObject* Cursor_rowVerColumns(PyObject* self, PyObject* args, PyObject* kwargs)
{
    return _specialColumns(self, args, kwargs, SQL_ROWVER);
}


static char primaryKeys_doc[] =
    "C.primaryKeys(table, catalog=None, schema=None) --> self\n\n"
    "Creates a results set of column names that make up the primary key for a table\n"
    "by executing the SQLPrimaryKeys function.\n"
    "Each row fetched has the following columns:\n"
    " 0) table_cat\n"
    " 1) table_schem\n"
    " 2) table_name\n"
    " 3) column_name\n"
    " 4) key_seq\n"
    " 5) pk_name";

char* Cursor_primaryKeys_kwnames[] = { "table", "catalog", "schema", 0 };

static PyObject* Cursor_primaryKeys(PyObject* self, PyObject* args, PyObject* kwargs)
{
    const char* szTable;
    const char* szCatalog = 0;
    const char* szSchema  = 0;

    if (!PyArg_ParseTupleAndKeywords(args, kwargs, "s|zz", Cursor_primaryKeys_kwnames, &szTable, &szCatalog, &szSchema))
        return 0;

    Cursor* cur = Cursor_Validate(self, CURSOR_REQUIRE_OPEN);

    if (!free_results(cur, FREE_STATEMENT | FREE_PREPARED))
        return 0;

    SQLRETURN ret = 0;

    Py_BEGIN_ALLOW_THREADS
    ret = SQLPrimaryKeys(cur->hstmt, (SQLCHAR*)szCatalog, SQL_NTS, (SQLCHAR*)szSchema, SQL_NTS, (SQLCHAR*)szTable, SQL_NTS);
    Py_END_ALLOW_THREADS

    if (!SQL_SUCCEEDED(ret))
        return RaiseErrorFromHandle(cur->cnxn, "SQLPrimaryKeys", cur->cnxn->hdbc, cur->hstmt);

    SQLSMALLINT cCols;
    Py_BEGIN_ALLOW_THREADS
    ret = SQLNumResultCols(cur->hstmt, &cCols);
    Py_END_ALLOW_THREADS
    if (!SQL_SUCCEEDED(ret))
        return RaiseErrorFromHandle(cur->cnxn, "SQLNumResultCols", cur->cnxn->hdbc, cur->hstmt);

    if (!PrepareResults(cur, cCols))
        return 0;

    if (!create_name_map(cur, cCols, true))
        return 0;

    // Return the cursor so the results can be iterated over directly.
    Py_INCREF(cur);
    return (PyObject*)cur;
}


static char foreignKeys_doc[] =
    "C.foreignKeys(table=None, catalog=None, schema=None,\n"
    "            foreignTable=None, foreignCatalog=None, foreignSchema=None) --> self\n\n"
    "Executes the SQLForeignKeys function and creates a results set of column names\n"
    "that are foreign keys in the specified table (columns in the specified table\n"
    "that refer to primary keys in other tables) or foreign keys in other tables\n"
    "that refer to the primary key in the specified table.\n\n"
    "Each row fetched has the following columns:\n"
    "  0) pktable_cat\n"
    "  1) pktable_schem\n"
    "  2) pktable_name\n"
    "  3) pkcolumn_name\n"
    "  4) fktable_cat\n"
    "  5) fktable_schem\n"
    "  6) fktable_name\n"
    "  7) fkcolumn_name\n"
    "  8) key_seq\n"
    "  9) update_rule\n"
    " 10) delete_rule\n"
    " 11) fk_name\n"
    " 12) pk_name\n"
    " 13) deferrability";

char* Cursor_foreignKeys_kwnames[] = { "table", "catalog", "schema", "foreignTable", "foreignCatalog", "foreignSchema", 0 };

static PyObject* Cursor_foreignKeys(PyObject* self, PyObject* args, PyObject* kwargs)
{
    const char* szTable          = 0;
    const char* szCatalog        = 0;
    const char* szSchema         = 0;
    const char* szForeignTable   = 0;
    const char* szForeignCatalog = 0;
    const char* szForeignSchema  = 0;

    if (!PyArg_ParseTupleAndKeywords(args, kwargs, "|zzzzzz", Cursor_foreignKeys_kwnames, &szTable, &szCatalog, &szSchema,
        &szForeignTable, &szForeignCatalog, &szForeignSchema))
        return 0;

    Cursor* cur = Cursor_Validate(self, CURSOR_REQUIRE_OPEN);

    if (!free_results(cur, FREE_STATEMENT | FREE_PREPARED))
        return 0;

    SQLRETURN ret = 0;

    Py_BEGIN_ALLOW_THREADS
    ret = SQLForeignKeys(cur->hstmt, (SQLCHAR*)szCatalog, SQL_NTS, (SQLCHAR*)szSchema, SQL_NTS, (SQLCHAR*)szTable, SQL_NTS,
                         (SQLCHAR*)szForeignCatalog, SQL_NTS, (SQLCHAR*)szForeignSchema, SQL_NTS, (SQLCHAR*)szForeignTable, SQL_NTS);
    Py_END_ALLOW_THREADS

    if (!SQL_SUCCEEDED(ret))
        return RaiseErrorFromHandle(cur->cnxn, "SQLForeignKeys", cur->cnxn->hdbc, cur->hstmt);

    SQLSMALLINT cCols;
    Py_BEGIN_ALLOW_THREADS
    ret = SQLNumResultCols(cur->hstmt, &cCols);
    Py_END_ALLOW_THREADS
    if (!SQL_SUCCEEDED(ret))
        return RaiseErrorFromHandle(cur->cnxn, "SQLNumResultCols", cur->cnxn->hdbc, cur->hstmt);

    if (!PrepareResults(cur, cCols))
        return 0;

    if (!create_name_map(cur, cCols, true))
        return 0;

    // Return the cursor so the results can be iterated over directly.
    Py_INCREF(cur);
    return (PyObject*)cur;
}

static char getTypeInfo_doc[] =
    "C.getTypeInfo(sqlType=None) --> self\n\n"
    "Executes SQLGetTypeInfo a creates a result set with information about the\n"
    "specified data type or all data types supported by the ODBC driver if not\n"
    "specified.\n\n"
    "Each row fetched has the following columns:\n"
    " 0) type_name\n"
    " 1) data_type\n"
    " 2) column_size\n"
    " 3) literal_prefix\n"
    " 4) literal_suffix\n"
    " 5) create_params\n"
    " 6) nullable\n"
    " 7) case_sensitive\n"
    " 8) searchable\n"
    " 9) unsigned_attribute\n"
    "10) fixed_prec_scale\n"
    "11) auto_unique_value\n"
    "12) local_type_name\n"
    "13) minimum_scale\n"
    "14) maximum_scale\n"
    "15) sql_data_type\n"
    "16) sql_datetime_sub\n"
    "17) num_prec_radix\n"
    "18) interval_precision";

static PyObject* Cursor_getTypeInfo(PyObject* self, PyObject* args, PyObject* kwargs)
{
    UNUSED(kwargs);

    int nDataType = SQL_ALL_TYPES;

    if (!PyArg_ParseTuple(args, "|i", &nDataType))
        return 0;

    Cursor* cur = Cursor_Validate(self, CURSOR_REQUIRE_OPEN);

    if (!free_results(cur, FREE_STATEMENT | FREE_PREPARED))
        return 0;

    SQLRETURN ret = 0;

    Py_BEGIN_ALLOW_THREADS
    ret = SQLGetTypeInfo(cur->hstmt, (SQLSMALLINT)nDataType);
    Py_END_ALLOW_THREADS

    if (!SQL_SUCCEEDED(ret))
        return RaiseErrorFromHandle(cur->cnxn, "SQLGetTypeInfo", cur->cnxn->hdbc, cur->hstmt);

    SQLSMALLINT cCols;
    Py_BEGIN_ALLOW_THREADS
    ret = SQLNumResultCols(cur->hstmt, &cCols);
    Py_END_ALLOW_THREADS
    if (!SQL_SUCCEEDED(ret))
        return RaiseErrorFromHandle(cur->cnxn, "SQLNumResultCols", cur->cnxn->hdbc, cur->hstmt);

    if (!PrepareResults(cur, cCols))
        return 0;

    if (!create_name_map(cur, cCols, true))
        return 0;

    // Return the cursor so the results can be iterated over directly.
    Py_INCREF(cur);
    return (PyObject*)cur;
}


static PyObject* Cursor_nextset(PyObject* self, PyObject* args)
{
    UNUSED(args);

    Cursor* cur = Cursor_Validate(self, 0);

    if (!cur)
        return 0;

    SQLRETURN ret = 0;

    Py_BEGIN_ALLOW_THREADS
    ret = SQLMoreResults(cur->hstmt);
    Py_END_ALLOW_THREADS

    if (ret == SQL_NO_DATA)
    {
        free_results(cur, FREE_STATEMENT | KEEP_PREPARED);
        Py_RETURN_FALSE;
    }

    if (!SQL_SUCCEEDED(ret))
    {
        TRACE("nextset: %d not SQL_SUCCEEDED\n", ret);
        // Note: The SQL Server driver sometimes returns HY007 here if multiple statements (separated by ;) were
        // submitted.  This is not documented, but I've seen it with multiple successful inserts.

        PyObject* pError = GetErrorFromHandle(cur->cnxn, "SQLMoreResults", cur->cnxn->hdbc, cur->hstmt);
        //
        // free_results must be run after the error has been collected
        // from the cursor as it's lost otherwise.
        // If free_results raises an error (eg a lost connection) report that instead.
        //
        if (!free_results(cur, FREE_STATEMENT | KEEP_PREPARED)) {
            return 0;
        }
        //
        // Return any error from the GetErrorFromHandle call above.
        //
        if (pError)
        {
            RaiseErrorFromException(pError);
            Py_DECREF(pError);
            return 0;
        }

        //
        // Not clear how we'd get here, but if we're in an error state
        // without an error, behave as if we had no nextset
        //
        Py_RETURN_FALSE;
    }

    // Must retrieve DiagRecs immediately after SQLMoreResults
    if (ret == SQL_SUCCESS_WITH_INFO)
    {
        GetDiagRecs(cur);
    }
    else
    {
        Py_XDECREF(cur->messages);
        cur->messages = PyList_New(0);
    }

    SQLSMALLINT cCols;
    Py_BEGIN_ALLOW_THREADS
    ret = SQLNumResultCols(cur->hstmt, &cCols);
    Py_END_ALLOW_THREADS
    if (!SQL_SUCCEEDED(ret))
    {
        // Note: The SQL Server driver sometimes returns HY007 here if multiple statements (separated by ;) were
        // submitted.  This is not documented, but I've seen it with multiple successful inserts.

        PyObject* pError = GetErrorFromHandle(cur->cnxn, "SQLNumResultCols", cur->cnxn->hdbc, cur->hstmt);
        free_results(cur, FREE_STATEMENT | KEEP_PREPARED | KEEP_MESSAGES);
        return pError;
    }
    free_results(cur, KEEP_STATEMENT | KEEP_PREPARED | KEEP_MESSAGES);

    if (cCols != 0)
    {
        // A result set was created.

        if (!PrepareResults(cur, cCols))
            return 0;

        if (!create_name_map(cur, cCols, lowercase()))
            return 0;
    }

    SQLLEN cRows;
    Py_BEGIN_ALLOW_THREADS
    ret = SQLRowCount(cur->hstmt, &cRows);
    Py_END_ALLOW_THREADS
    cur->rowcount = (int)cRows;

    if (!SQL_SUCCEEDED(ret))
        return RaiseErrorFromHandle(cur->cnxn, "SQLRowCount", cur->cnxn->hdbc, cur->hstmt);

    Py_RETURN_TRUE;
}


static char procedureColumns_doc[] =
    "C.procedureColumns(procedure=None, catalog=None, schema=None) --> self\n\n"
    "Executes SQLProcedureColumns and creates a result set of information\n"
    "about stored procedure columns and results.\n"
    "  0) procedure_cat\n"
    "  1) procedure_schem\n"
    "  2) procedure_name\n"
    "  3) column_name\n"
    "  4) column_type\n"
    "  5) data_type\n"
    "  6) type_name\n"
    "  7) column_size\n"
    "  8) buffer_length\n"
    "  9) decimal_digits\n"
    " 10) num_prec_radix\n"
    " 11) nullable\n"
    " 12) remarks\n"
    " 13) column_def\n"
    " 14) sql_data_type\n"
    " 15) sql_datetime_sub\n"
    " 16) char_octet_length\n"
    " 17) ordinal_position\n"
    " 18) is_nullable";

char* Cursor_procedureColumns_kwnames[] = { "procedure", "catalog", "schema", 0 };

static PyObject* Cursor_procedureColumns(PyObject* self, PyObject* args, PyObject* kwargs)
{
    const char* szProcedure = 0;
    const char* szCatalog   = 0;
    const char* szSchema    = 0;

    if (!PyArg_ParseTupleAndKeywords(args, kwargs, "|zzz", Cursor_procedureColumns_kwnames, &szProcedure, &szCatalog, &szSchema))
        return 0;

    Cursor* cur = Cursor_Validate(self, CURSOR_REQUIRE_OPEN);

    if (!free_results(cur, FREE_STATEMENT | FREE_PREPARED))
        return 0;

    SQLRETURN ret = 0;

    Py_BEGIN_ALLOW_THREADS
    ret = SQLProcedureColumns(cur->hstmt, (SQLCHAR*)szCatalog, SQL_NTS, (SQLCHAR*)szSchema, SQL_NTS,
                              (SQLCHAR*)szProcedure, SQL_NTS, 0, 0);
    Py_END_ALLOW_THREADS

    if (!SQL_SUCCEEDED(ret))
        return RaiseErrorFromHandle(cur->cnxn, "SQLProcedureColumns", cur->cnxn->hdbc, cur->hstmt);

    SQLSMALLINT cCols;
    Py_BEGIN_ALLOW_THREADS
    ret = SQLNumResultCols(cur->hstmt, &cCols);
    Py_END_ALLOW_THREADS
    if (!SQL_SUCCEEDED(ret))
        return RaiseErrorFromHandle(cur->cnxn, "SQLNumResultCols", cur->cnxn->hdbc, cur->hstmt);

    if (!PrepareResults(cur, cCols))
        return 0;

    if (!create_name_map(cur, cCols, true))
        return 0;

    // Return the cursor so the results can be iterated over directly.
    Py_INCREF(cur);
    return (PyObject*)cur;
}


static char procedures_doc[] =
    "C.procedures(procedure=None, catalog=None, schema=None) --> self\n\n"
    "Executes SQLProcedures and creates a result set of information about the\n"
    "procedures in the data source.\n"
    "Each row fetched has the following columns:\n"
    " 0) procedure_cat\n"
    " 1) procedure_schem\n"
    " 2) procedure_name\n"
    " 3) num_input_params\n"
    " 4) num_output_params\n"
    " 5) num_result_sets\n"
    " 6) remarks\n"
    " 7) procedure_type";

char* Cursor_procedures_kwnames[] = { "procedure", "catalog", "schema", 0 };

static PyObject* Cursor_procedures(PyObject* self, PyObject* args, PyObject* kwargs)
{
    const char* szProcedure = 0;
    const char* szCatalog   = 0;
    const char* szSchema    = 0;

    if (!PyArg_ParseTupleAndKeywords(args, kwargs, "|zzz", Cursor_procedures_kwnames, &szProcedure, &szCatalog, &szSchema))
        return 0;

    Cursor* cur = Cursor_Validate(self, CURSOR_REQUIRE_OPEN);

    if (!free_results(cur, FREE_STATEMENT | FREE_PREPARED))
        return 0;

    SQLRETURN ret = 0;

    Py_BEGIN_ALLOW_THREADS
    ret = SQLProcedures(cur->hstmt, (SQLCHAR*)szCatalog, SQL_NTS, (SQLCHAR*)szSchema, SQL_NTS, (SQLCHAR*)szProcedure, SQL_NTS);
    Py_END_ALLOW_THREADS

    if (!SQL_SUCCEEDED(ret))
        return RaiseErrorFromHandle(cur->cnxn, "SQLProcedures", cur->cnxn->hdbc, cur->hstmt);

    SQLSMALLINT cCols;
    Py_BEGIN_ALLOW_THREADS
    ret = SQLNumResultCols(cur->hstmt, &cCols);
    Py_END_ALLOW_THREADS
    if (!SQL_SUCCEEDED(ret))
        return RaiseErrorFromHandle(cur->cnxn, "SQLNumResultCols", cur->cnxn->hdbc, cur->hstmt);

    if (!PrepareResults(cur, cCols))
        return 0;

    if (!create_name_map(cur, cCols, true))
        return 0;

    // Return the cursor so the results can be iterated over directly.
    Py_INCREF(cur);
    return (PyObject*)cur;
}

static char skip_doc[] =
    "skip(count) --> None\n" \
    "\n" \
    "Skips the next `count` records by calling SQLFetchScroll with SQL_FETCH_NEXT.\n"
    "For convenience, skip(0) is accepted and will do nothing.";

static PyObject* Cursor_skip(PyObject* self, PyObject* args)
{
    Cursor* cursor = Cursor_Validate(self, CURSOR_REQUIRE_RESULTS | CURSOR_RAISE_ERROR);
    if (!cursor)
        return 0;

    int count;
    if (!PyArg_ParseTuple(args, "i", &count))
        return 0;
    if (count == 0)
        Py_RETURN_NONE;

    // Note: I'm not sure about the performance implications of looping here -- I certainly would rather use
    // SQLFetchScroll(SQL_FETCH_RELATIVE, count), but it requires scrollable cursors which are often slower.  I would
    // not expect skip to be used in performance intensive code since different SQL would probably be the "right"
    // answer instead of skip anyway.

    SQLRETURN ret = SQL_SUCCESS;
    Py_BEGIN_ALLOW_THREADS
    for (int i = 0; i < count && SQL_SUCCEEDED(ret); i++)
        ret = SQLFetchScroll(cursor->hstmt, SQL_FETCH_NEXT, 0);
    Py_END_ALLOW_THREADS

    if (!SQL_SUCCEEDED(ret) && ret != SQL_NO_DATA)
        return RaiseErrorFromHandle(cursor->cnxn, "SQLFetchScroll", cursor->cnxn->hdbc, cursor->hstmt);

    Py_RETURN_NONE;
}

static const char* commit_doc =
    "Commits any pending transaction to the database on the current connection,\n"
    "including those from other cursors.\n";

static PyObject* Cursor_commit(PyObject* self, PyObject* args)
{
    Cursor* cur = Cursor_Validate(self, CURSOR_REQUIRE_OPEN | CURSOR_RAISE_ERROR);
    if (!cur)
        return 0;
    return Connection_endtrans(cur->cnxn, SQL_COMMIT);
}

static char rollback_doc[] =
    "Rolls back any pending transaction to the database on the current connection,\n"
    "including those from other cursors.\n";

static PyObject* Cursor_rollback(PyObject* self, PyObject* args)
{
    Cursor* cur = Cursor_Validate(self, CURSOR_REQUIRE_OPEN | CURSOR_RAISE_ERROR);
    if (!cur)
        return 0;
    return Connection_endtrans(cur->cnxn, SQL_ROLLBACK);
}


static char cancel_doc[] =
    "Cursor.cancel() -> None\n"
    "Cancels the processing of the current statement.\n"
    "\n"
    "Cancels the processing of the current statement.\n"
    "\n"
    "This calls SQLCancel and is designed to be called from another thread to"
    "stop processing of an ongoing query.";

static PyObject* Cursor_cancel(PyObject* self, PyObject* args)
{
    UNUSED(args);
    Cursor* cur = Cursor_Validate(self, CURSOR_REQUIRE_OPEN | CURSOR_RAISE_ERROR);
    if (!cur)
        return 0;
    SQLRETURN ret;
    Py_BEGIN_ALLOW_THREADS
    ret = SQLCancel(cur->hstmt);
    Py_END_ALLOW_THREADS

    if (!SQL_SUCCEEDED(ret))
        return RaiseErrorFromHandle(cur->cnxn, "SQLCancel", cur->cnxn->hdbc, cur->hstmt);

    Py_RETURN_NONE;
}


static PyObject* Cursor_ignored(PyObject* self, PyObject* args)
{
    UNUSED(self, args);
    Py_RETURN_NONE;
}


static char rowcount_doc[] =
    "This read-only attribute specifies the number of rows the last DML statement\n"
    " (INSERT, UPDATE, DELETE) affected.  This is set to -1 for SELECT statements.";

static char description_doc[] =
    "This read-only attribute is a sequence of 7-item sequences.  Each of these\n" \
    "sequences contains information describing one result column: (name, type_code,\n" \
    "display_size, internal_size, precision, scale, null_ok).  All values except\n" \
    "name, type_code, and internal_size are None.  The type_code entry will be the\n" \
    "type object used to create values for that column (e.g. `str` or\n" \
    "`datetime.datetime`).\n" \
    "\n" \
    "This attribute will be None for operations that do not return rows or if the\n" \
    "cursor has not had an operation invoked via the execute() method yet.\n" \
    "\n" \
    "The type_code can be interpreted by comparing it to the Type Objects defined in\n" \
    "the DB API and defined the pyodbc module: Date, Time, Timestamp, Binary,\n" \
    "STRING, BINARY, NUMBER, and DATETIME.";

static char arraysize_doc[] =
    "This read/write attribute specifies the number of rows to fetch at a time with\n" \
    "fetchmany(). It defaults to 1 meaning to fetch a single row at a time.";

static char connection_doc[] =
    "This read-only attribute return a reference to the Connection object on which\n" \
    "the cursor was created.\n" \
    "\n" \
    "The attribute simplifies writing polymorph code in multi-connection\n" \
    "environments.";

static char fastexecmany_doc[] =
    "This read/write attribute specifies whether to use a faster executemany() which\n" \
    "uses parameter arrays. Not all drivers may work with this implementation.";

static char messages_doc[] =
    "This read-only attribute is a list of all the diagnostic messages in the\n" \
    "current result set.";

static PyMemberDef Cursor_members[] =
{
    {"rowcount",    T_INT,       offsetof(Cursor, rowcount),        READONLY, rowcount_doc },
    {"description", T_OBJECT_EX, offsetof(Cursor, description),     READONLY, description_doc },
    {"arraysize",   T_INT,       offsetof(Cursor, arraysize),       0,        arraysize_doc },
    {"connection",  T_OBJECT_EX, offsetof(Cursor, cnxn),            READONLY, connection_doc },
    {"fast_executemany",T_BOOL,  offsetof(Cursor, fastexecmany),    0,        fastexecmany_doc },
    {"messages",    T_OBJECT_EX, offsetof(Cursor, messages),        READONLY, messages_doc },
    { 0 }
};

static PyObject* Cursor_getnoscan(PyObject* self, void *closure)
{
    UNUSED(closure);

    Cursor* cursor = Cursor_Validate(self, CURSOR_REQUIRE_OPEN | CURSOR_RAISE_ERROR);
    if (!cursor)
        return 0;

    SQLULEN noscan = SQL_NOSCAN_OFF;
    SQLRETURN ret;
    Py_BEGIN_ALLOW_THREADS
    ret = SQLGetStmtAttr(cursor->hstmt, SQL_ATTR_NOSCAN, (SQLPOINTER)&noscan, sizeof(SQLULEN), 0);
    Py_END_ALLOW_THREADS

    if (!SQL_SUCCEEDED(ret))
    {
        // Not supported?  We're going to assume 'no'.
        Py_RETURN_FALSE;
    }

    if (noscan == SQL_NOSCAN_OFF)
        Py_RETURN_FALSE;

    Py_RETURN_TRUE;
}

static int Cursor_setnoscan(PyObject* self, PyObject* value, void *closure)
{
    UNUSED(closure);

    Cursor* cursor = Cursor_Validate(self, CURSOR_REQUIRE_OPEN | CURSOR_RAISE_ERROR);
    if (!cursor)
        return -1;

    if (value == 0)
    {
        PyErr_SetString(PyExc_TypeError, "Cannot delete the noscan attribute");
        return -1;
    }

    uintptr_t noscan = PyObject_IsTrue(value) ? SQL_NOSCAN_ON : SQL_NOSCAN_OFF;
    SQLRETURN ret;
    Py_BEGIN_ALLOW_THREADS
    ret = SQLSetStmtAttr(cursor->hstmt, SQL_ATTR_NOSCAN, (SQLPOINTER)noscan, 0);
    Py_END_ALLOW_THREADS
    if (!SQL_SUCCEEDED(ret))
    {
        RaiseErrorFromHandle(cursor->cnxn, "SQLSetStmtAttr(SQL_ATTR_NOSCAN)", cursor->cnxn->hdbc, cursor->hstmt);
        return -1;
    }

    return 0;
}

static PyGetSetDef Cursor_getsetters[] =
{
    {"noscan", Cursor_getnoscan, Cursor_setnoscan, "NOSCAN statement attr", 0},
    { 0 }
};

static char executemany_doc[] =
    "executemany(sql, seq_of_params) --> Cursor | count | None\n" \
    "\n" \
    "Prepare a database query or command and then execute it against all parameter\n" \
    "sequences  found in the sequence seq_of_params.\n" \
    "\n" \
    "Only the result of the final execution is returned.  See `execute` for a\n" \
    "description of parameter passing the return value.";

static char nextset_doc[] = "nextset() --> True | None\n" \
    "\n" \
    "Jumps to the next resultset if the last sql has multiple resultset." \
    "Returns True if there is a next resultset otherwise None.";

static char ignored_doc[] = "Ignored.";

static char fetchval_doc[] =
    "fetchval() --> value | None\n" \
    "\n"
    "Returns the first column of the next row in the result set or None\n" \
    "if there are no more rows.";

static char fetchone_doc[] =
    "fetchone() --> Row | None\n" \
    "\n" \
    "Fetch the next row of a query result set, returning a single Row instance, or\n" \
    "None when no more data is available.\n" \
    "\n" \
    "A ProgrammingError exception is raised if the previous call to execute() did\n" \
    "not produce any result set or no call was issued yet.";

static char fetchmany_doc[] =
    "fetchmany(size=cursor.arraysize) --> list of Rows\n" \
    "\n" \
    "Fetch the next set of rows of a query result, returning a list of Row\n" \
    "instances. An empty list is returned when no more rows are available.\n" \
    "\n" \
    "The number of rows to fetch per call is specified by the parameter.  If it is\n" \
    "not given, the cursor's arraysize determines the number of rows to be\n" \
    "fetched. The method should try to fetch as many rows as indicated by the size\n" \
    "parameter. If this is not possible due to the specified number of rows not\n" \
    "being available, fewer rows may be returned.\n" \
    "\n" \
    "A ProgrammingError exception is raised if the previous call to execute() did\n" \
    "not produce any result set or no call was issued yet.";

static char fetchall_doc[] =
    "fetchall() --> list of Rows\n" \
    "\n" \
    "Fetch all remaining rows of a query result, returning them as a list of Rows.\n" \
    "An empty list is returned if there are no more rows.\n" \
    "\n" \
    "A ProgrammingError exception is raised if the previous call to execute() did\n" \
    "not produce any result set or no call was issued yet.";

static char setinputsizes_doc[] =
    "setinputsizes(sizes) -> None\n" \
    "\n" \
    "Sets the type information to be used when binding parameters.\n" \
    "sizes must be a sequence of values, one for each input parameter.\n" \
    "Each value may be an integer to override the column size when binding character\n" \
    "data, a Type Object to override the SQL type, or a sequence of integers to specify\n" \
    "(SQL type, column size, decimal digits) where any may be none to use the default.\n" \
    "\n" \
    "Parameters beyond the length of the sequence will be bound with the defaults.\n" \
    "Setting sizes to None reverts all parameters to the defaults.";

static char enter_doc[] = "__enter__() -> self.";
static PyObject* Cursor_enter(PyObject* self, PyObject* args)
{
    UNUSED(args);
    Py_INCREF(self);
    return self;
}

static char exit_doc[] = "__exit__(*excinfo) -> None.  Commits the connection if necessary..";
static PyObject* Cursor_exit(PyObject* self, PyObject* args)
{
    Cursor* cursor = Cursor_Validate(self, CURSOR_REQUIRE_OPEN | CURSOR_RAISE_ERROR);
    if (!cursor)
        return 0;

    // If an error has occurred, `args` will be a tuple of 3 values.  Otherwise it will be a tuple of 3 `None`s.
    I(PyTuple_Check(args));

    if (cursor->cnxn->nAutoCommit == SQL_AUTOCOMMIT_OFF && PyTuple_GetItem(args, 0) == Py_None)
    {
        SQLRETURN ret;
        Py_BEGIN_ALLOW_THREADS
        ret = SQLEndTran(SQL_HANDLE_DBC, cursor->cnxn->hdbc, SQL_COMMIT);
        Py_END_ALLOW_THREADS

        if (!SQL_SUCCEEDED(ret))
            return RaiseErrorFromHandle(cursor->cnxn, "SQLEndTran(SQL_COMMIT)", cursor->cnxn->hdbc, cursor->hstmt);
    }

    Py_RETURN_NONE;
}


static PyMethodDef Cursor_methods[] =
{
    { "close",            (PyCFunction)Cursor_close,            METH_NOARGS,                close_doc            },
    { "execute",          (PyCFunction)Cursor_execute,          METH_VARARGS,               execute_doc          },
    { "executemany",      (PyCFunction)Cursor_executemany,      METH_VARARGS,               executemany_doc      },
    { "setinputsizes",    (PyCFunction)Cursor_setinputsizes,    METH_O,                     setinputsizes_doc    },
    { "setoutputsize",    (PyCFunction)Cursor_ignored,          METH_VARARGS,               ignored_doc          },
    { "fetchval",         (PyCFunction)Cursor_fetchval,         METH_NOARGS,                fetchval_doc         },
    { "fetchone",         (PyCFunction)Cursor_fetchone,         METH_NOARGS,                fetchone_doc         },
    { "fetchall",         (PyCFunction)Cursor_fetchall,         METH_NOARGS,                fetchall_doc         },
    { "fetchmany",        (PyCFunction)Cursor_fetchmany,        METH_VARARGS,               fetchmany_doc        },
    { "nextset",          (PyCFunction)Cursor_nextset,          METH_NOARGS,                nextset_doc          },
    { "tables",           (PyCFunction)Cursor_tables,           METH_VARARGS|METH_KEYWORDS, tables_doc           },
    { "columns",          (PyCFunction)Cursor_columns,          METH_VARARGS|METH_KEYWORDS, columns_doc          },
    { "statistics",       (PyCFunction)Cursor_statistics,       METH_VARARGS|METH_KEYWORDS, statistics_doc       },
    { "rowIdColumns",     (PyCFunction)Cursor_rowIdColumns,     METH_VARARGS|METH_KEYWORDS, rowIdColumns_doc     },
    { "rowVerColumns",    (PyCFunction)Cursor_rowVerColumns,    METH_VARARGS|METH_KEYWORDS, rowVerColumns_doc    },
    { "primaryKeys",      (PyCFunction)Cursor_primaryKeys,      METH_VARARGS|METH_KEYWORDS, primaryKeys_doc      },
    { "foreignKeys",      (PyCFunction)Cursor_foreignKeys,      METH_VARARGS|METH_KEYWORDS, foreignKeys_doc      },
    { "getTypeInfo",      (PyCFunction)Cursor_getTypeInfo,      METH_VARARGS|METH_KEYWORDS, getTypeInfo_doc      },
    { "procedures",       (PyCFunction)Cursor_procedures,       METH_VARARGS|METH_KEYWORDS, procedures_doc       },
    { "procedureColumns", (PyCFunction)Cursor_procedureColumns, METH_VARARGS|METH_KEYWORDS, procedureColumns_doc },
    { "skip",             (PyCFunction)Cursor_skip,             METH_VARARGS,               skip_doc             },
    { "commit",           (PyCFunction)Cursor_commit,           METH_NOARGS,                commit_doc           },
    { "rollback",         (PyCFunction)Cursor_rollback,         METH_NOARGS,                rollback_doc         },
    {"cancel",           (PyCFunction)Cursor_cancel,           METH_NOARGS,                cancel_doc},
    {"__enter__",        Cursor_enter,                         METH_NOARGS,                enter_doc            },
    {"__exit__",         Cursor_exit,                          METH_VARARGS,               exit_doc             },
    {0, 0, 0, 0}
};

static char cursor_doc[] =
    "Cursor objects represent a database cursor, which is used to manage the context\n" \
    "of a fetch operation.  Cursors created from the same connection are not\n" \
    "isolated, i.e., any changes done to the database by a cursor are immediately\n" \
    "visible by the other cursors.  Cursors created from different connections are\n" \
    "isolated.\n" \
    "\n" \
    "Cursors implement the iterator protocol, so results can be iterated:\n" \
    "\n" \
    "  cursor.execute(sql)\n" \
    "  for row in cursor:\n" \
    "     print row[0]";

PyTypeObject CursorType =
{
    PyVarObject_HEAD_INIT(0, 0)
    "pyodbc.Cursor",                                        // tp_name
    sizeof(Cursor),                                         // tp_basicsize
    0,                                                      // tp_itemsize
    (destructor)Cursor_dealloc,                             // destructor tp_dealloc
    0,                                                      // tp_print
    0,                                                      // tp_getattr
    0,                                                      // tp_setattr
    0,                                                      // tp_compare
    0,                                                      // tp_repr
    0,                                                      // tp_as_number
    0,                                                      // tp_as_sequence
    0,                                                      // tp_as_mapping
    0,                                                      // tp_hash
    0,                                                      // tp_call
    0,                                                      // tp_str
    0,                                                      // tp_getattro
    0,                                                      // tp_setattro
    0,                                                      // tp_as_buffer
#if defined(Py_TPFLAGS_HAVE_ITER)
    Py_TPFLAGS_DEFAULT | Py_TPFLAGS_HAVE_ITER,
#else
    Py_TPFLAGS_DEFAULT,
#endif
    cursor_doc,                                             // tp_doc
    0,                                                      // tp_traverse
    0,                                                      // tp_clear
    0,                                                      // tp_richcompare
    0,                                                      // tp_weaklistoffset
    Cursor_iter,                               // tp_iter
    Cursor_iternext,                          // tp_iternext
    Cursor_methods,                                         // tp_methods
    Cursor_members,                                         // tp_members
    Cursor_getsetters,                                      // tp_getset
    0,                                                      // tp_base
    0,                                                      // tp_dict
    0,                                                      // tp_descr_get
    0,                                                      // tp_descr_set
    0,                                                      // tp_dictoffset
    0,                                                      // tp_init
    0,                                                      // tp_alloc
    0,                                                      // tp_new
    0,                                                      // tp_free
    0,                                                      // tp_is_gc
    0,                                                      // tp_bases
    0,                                                      // tp_mro
    0,                                                      // tp_cache
    0,                                                      // tp_subclasses
    0,                                                      // tp_weaklist
};

Cursor*
Cursor_New(Connection* cnxn)
{
    // Exported to allow the connection class to create cursors.

#ifdef _MSC_VER
#pragma warning(disable : 4365)
#endif
    Cursor* cur = PyObject_NEW(Cursor, &CursorType);
#ifdef _MSC_VER
#pragma warning(default : 4365)
#endif

    if (cur)
    {
        cur->cnxn              = cnxn;
        cur->hstmt             = SQL_NULL_HANDLE;
        cur->description       = Py_None;
        cur->pPreparedSQL      = 0;
        cur->paramcount        = 0;
        cur->paramtypes        = 0;
        cur->paramInfos        = 0;
        cur->inputsizes        = 0;
        cur->colinfos          = 0;
        cur->arraysize         = 1;
        cur->rowcount          = -1;
        cur->map_name_to_index = 0;
        cur->fastexecmany      = 0;
        cur->messages          = Py_None;

        Py_INCREF(cnxn);
        Py_INCREF(cur->description);
        Py_INCREF(cur->messages);

        SQLRETURN ret;
        Py_BEGIN_ALLOW_THREADS
        ret = SQLAllocHandle(SQL_HANDLE_STMT, cnxn->hdbc, &cur->hstmt);
        Py_END_ALLOW_THREADS

        if (!SQL_SUCCEEDED(ret))
        {
            RaiseErrorFromHandle(cnxn, "SQLAllocHandle", cnxn->hdbc, SQL_NULL_HANDLE);
            Py_DECREF(cur);
            return 0;
        }

        if (cnxn->timeout)
        {
            Py_BEGIN_ALLOW_THREADS
            ret = SQLSetStmtAttr(cur->hstmt, SQL_ATTR_QUERY_TIMEOUT, (SQLPOINTER)(uintptr_t)cnxn->timeout, 0);
            Py_END_ALLOW_THREADS

            if (!SQL_SUCCEEDED(ret))
            {
                RaiseErrorFromHandle(cnxn, "SQLSetStmtAttr(SQL_ATTR_QUERY_TIMEOUT)", cnxn->hdbc, cur->hstmt);
                Py_DECREF(cur);
                return 0;
            }
        }

        TRACE("cursor.new cnxn=%p hdbc=%d cursor=%p hstmt=%d\n", (Connection*)cur->cnxn, ((Connection*)cur->cnxn)->hdbc, cur, cur->hstmt);
    }

    return cur;
}

void Cursor_init()
{
    PyDateTime_IMPORT;
}<|MERGE_RESOLUTION|>--- conflicted
+++ resolved
@@ -573,24 +573,17 @@
     SQLSMALLINT iRecNumber = 1;  // the index of the diagnostic records (1-based)
     ODBCCHAR    cSQLState[6];  // five-character SQLSTATE code (plus terminating NULL)
     SQLINTEGER  iNativeError;
-<<<<<<< HEAD
-    ODBCCHAR    cMessageText[10001];  // PRINT statements can be large, hopefully 10K bytes will be enough
-=======
     SQLSMALLINT iMessageLen = 1023;
     ODBCCHAR    *cMessageText = (ODBCCHAR*) pyodbc_malloc((iMessageLen + 1) * sizeof(ODBCCHAR));
->>>>>>> 90cf98cc
     SQLSMALLINT iTextLength;
 
     SQLRETURN ret;
     char sqlstate_ascii[6] = "";  // ASCII version of the SQLState
-<<<<<<< HEAD
-=======
 
     if (!cMessageText) {
       PyErr_NoMemory();
       return 0;
     }
->>>>>>> 90cf98cc
 
     msg_list = PyList_New(0);
     if (!msg_list)
