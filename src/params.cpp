--- conflicted
+++ resolved
@@ -92,24 +92,8 @@
     Type_Unicode:
         // Assume the SQL type is also wide character.
         // If it is a max-type (ColumnSize == 0), use DAE.
-<<<<<<< HEAD
-        pi->ValueType = cur->cnxn->unicode_enc.ctype; // defaults to SQL_C_WCHAR;
-
-        // Fix for smalldatetime issue:
-        // smalldatetime does not store seconds, thus the size of data as a string is 'NNNN-NN-NN NN:NN' (16 characters)
-        // ODBC driver requires datetime string data to be passed in as 'NNNN-NN-NN NN:NN:NN' (19 characters) regardless
-        // Any buffer used to store datetime strings must be at least 19 characters long
-        SQLULEN numCharacters = pi->ColumnSize;
-        if(pi->ParameterType == SQL_TYPE_TIMESTAMP)
-        {
-            numCharacters = max(pi->ColumnSize, 19);
-        }
-
-        pi->BufferLength = numCharacters ? numCharacters * sizeof(SQLWCHAR) : sizeof(DAEParam);
-=======
         pi->ValueType = SQL_C_WCHAR;
         pi->BufferLength = pi->ColumnSize ? pi->ColumnSize * sizeof(SQLWCHAR) : sizeof(DAEParam);
->>>>>>> 3d14d462
     }
     else if (PyDateTime_Check(cell))
     {
