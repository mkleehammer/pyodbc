--- conflicted
+++ resolved
@@ -117,12 +117,7 @@
 }
 
 
-<<<<<<< HEAD
 # get Python bitness
-=======
-# get Python version and bitness
-$python_major_version = cmd /c "${env:PYTHON_HOME}\python" -c "import sys; sys.stdout.write(str(sys.version_info.major))"
->>>>>>> 971a3372
 $python_arch = cmd /c "${env:PYTHON_HOME}\python" -c "import sys; sys.stdout.write('64' if sys.maxsize > 2**32 else '32')"
 
 
