--- conflicted
+++ resolved
@@ -1910,14 +1910,12 @@
 
         self.assertEqual(success, True)
 
-<<<<<<< HEAD
     def test_tvp(self):
         self._test_tvp(False)
 
     def test_tvp_diffschema(self):
         self._test_tvp(True)
 
-=======
     def test_columns(self):
         self.cursor.execute(
             """
@@ -1932,8 +1930,7 @@
         row = self.cursor.fetchone()
         assert row.column_name == 'c'
 
-        
->>>>>>> e51112a6
+
 def main():
     from optparse import OptionParser
     parser = OptionParser(usage=usage)
